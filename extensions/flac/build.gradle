--- conflicted
+++ resolved
@@ -33,12 +33,9 @@
         jniLibs.srcDir 'src/main/libs'
         jni.srcDirs = [] // Disable the automatic ndk-build call by Android Studio.
     }
-<<<<<<< HEAD
 
     testOptions.unitTests.includeAndroidResources = true
-=======
     buildToolsVersion '26.0.2'
->>>>>>> 7272fc57
 }
 
 dependencies {
