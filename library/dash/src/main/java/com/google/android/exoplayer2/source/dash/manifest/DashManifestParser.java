/*
 * Copyright (C) 2016 The Android Open Source Project
 *
 * Licensed under the Apache License, Version 2.0 (the "License");
 * you may not use this file except in compliance with the License.
 * You may obtain a copy of the License at
 *
 *      http://www.apache.org/licenses/LICENSE-2.0
 *
 * Unless required by applicable law or agreed to in writing, software
 * distributed under the License is distributed on an "AS IS" BASIS,
 * WITHOUT WARRANTIES OR CONDITIONS OF ANY KIND, either express or implied.
 * See the License for the specific language governing permissions and
 * limitations under the License.
 */
package com.google.android.exoplayer2.source.dash.manifest;

import android.net.Uri;
import android.text.TextUtils;
import android.util.Base64;
import android.util.Log;
import android.util.Pair;
import android.util.Xml;
import com.google.android.exoplayer2.C;
import com.google.android.exoplayer2.Format;
import com.google.android.exoplayer2.ParserException;
import com.google.android.exoplayer2.drm.DrmInitData;
import com.google.android.exoplayer2.drm.DrmInitData.SchemeData;
import com.google.android.exoplayer2.extractor.mp4.PsshAtomUtil;
import com.google.android.exoplayer2.metadata.emsg.EventMessage;
import com.google.android.exoplayer2.source.dash.manifest.SegmentBase.SegmentList;
import com.google.android.exoplayer2.source.dash.manifest.SegmentBase.SegmentTemplate;
import com.google.android.exoplayer2.source.dash.manifest.SegmentBase.SegmentTimelineElement;
import com.google.android.exoplayer2.source.dash.manifest.SegmentBase.SingleSegmentBase;
import com.google.android.exoplayer2.upstream.ParsingLoadable;
import com.google.android.exoplayer2.util.Assertions;
import com.google.android.exoplayer2.util.MimeTypes;
import com.google.android.exoplayer2.util.PSSHQuirks;
import com.google.android.exoplayer2.util.UriUtil;
import com.google.android.exoplayer2.util.Util;
import com.google.android.exoplayer2.util.XmlPullParserUtil;
import java.io.ByteArrayOutputStream;
import java.io.IOException;
import java.io.InputStream;
import java.util.ArrayList;
import java.util.List;
import java.util.UUID;
import java.util.regex.Matcher;
import java.util.regex.Pattern;
import org.xml.sax.helpers.DefaultHandler;
import org.xmlpull.v1.XmlPullParser;
import org.xmlpull.v1.XmlPullParserException;
import org.xmlpull.v1.XmlPullParserFactory;
import org.xmlpull.v1.XmlSerializer;

/**
 * A parser of media presentation description files.
 */
public class DashManifestParser extends DefaultHandler
    implements ParsingLoadable.Parser<DashManifest> {

  private static final String TAG = "MpdParser";

  private static final Pattern FRAME_RATE_PATTERN = Pattern.compile("(\\d+)(?:/(\\d+))?");

  private static final Pattern CEA_608_ACCESSIBILITY_PATTERN = Pattern.compile("CC([1-4])=.*");
  private static final Pattern CEA_708_ACCESSIBILITY_PATTERN =
      Pattern.compile("([1-9]|[1-5][0-9]|6[0-3])=.*");

  private final String contentId;
  private final XmlPullParserFactory xmlParserFactory;

  /**
   * Equivalent to calling {@code new DashManifestParser(null)}.
   */
  public DashManifestParser() {
    this(null);
  }

  /**
   * @param contentId An optional content identifier to include in the parsed manifest.
   */
  public DashManifestParser(String contentId) {
    this.contentId = contentId;
    try {
      xmlParserFactory = XmlPullParserFactory.newInstance();
    } catch (XmlPullParserException e) {
      throw new RuntimeException("Couldn't create XmlPullParserFactory instance", e);
    }
  }

  // MPD parsing.

  @Override
  public DashManifest parse(Uri uri, InputStream inputStream) throws IOException {
    try {
      XmlPullParser xpp = xmlParserFactory.newPullParser();
      xpp.setInput(inputStream, null);
      int eventType = xpp.next();
      if (eventType != XmlPullParser.START_TAG || !"MPD".equals(xpp.getName())) {
        throw new ParserException(
            "inputStream does not contain a valid media presentation description");
      }
      return parseMediaPresentationDescription(xpp, uri.toString());
    } catch (XmlPullParserException e) {
      throw new ParserException(e);
    }
  }

  protected DashManifest parseMediaPresentationDescription(XmlPullParser xpp,
      String baseUrl) throws XmlPullParserException, IOException {
    long availabilityStartTime = parseDateTime(xpp, "availabilityStartTime", C.TIME_UNSET);
    long durationMs = parseDuration(xpp, "mediaPresentationDuration", C.TIME_UNSET);
    long minBufferTimeMs = parseDuration(xpp, "minBufferTime", C.TIME_UNSET);
    String typeString = xpp.getAttributeValue(null, "type");
    boolean dynamic = typeString != null && typeString.equals("dynamic");
    long minUpdateTimeMs = dynamic ? parseDuration(xpp, "minimumUpdatePeriod", C.TIME_UNSET)
        : C.TIME_UNSET;
    long timeShiftBufferDepthMs = dynamic
        ? parseDuration(xpp, "timeShiftBufferDepth", C.TIME_UNSET) : C.TIME_UNSET;
    long suggestedPresentationDelayMs = dynamic
        ? parseDuration(xpp, "suggestedPresentationDelay", C.TIME_UNSET) : C.TIME_UNSET;
    long publishTimeMs = parseDateTime(xpp, "publishTime", C.TIME_UNSET);
    UtcTimingElement utcTiming = null;
    Uri location = null;

    List<Period> periods = new ArrayList<>();
    long nextPeriodStartMs = dynamic ? C.TIME_UNSET : 0;
    boolean seenEarlyAccessPeriod = false;
    boolean seenFirstBaseUrl = false;
    do {
      xpp.next();
      if (XmlPullParserUtil.isStartTag(xpp, "BaseURL")) {
        if (!seenFirstBaseUrl) {
          baseUrl = parseBaseUrl(xpp, baseUrl);
          seenFirstBaseUrl = true;
        }
      } else if (XmlPullParserUtil.isStartTag(xpp, "UTCTiming")) {
        utcTiming = parseUtcTiming(xpp);
      } else if (XmlPullParserUtil.isStartTag(xpp, "Location")) {
        location = Uri.parse(xpp.nextText());
      } else if (XmlPullParserUtil.isStartTag(xpp, "Period") && !seenEarlyAccessPeriod) {
        Pair<Period, Long> periodWithDurationMs = parsePeriod(xpp, baseUrl, nextPeriodStartMs);
        Period period = periodWithDurationMs.first;
        if (period.startMs == C.TIME_UNSET) {
          if (dynamic) {
            // This is an early access period. Ignore it. All subsequent periods must also be
            // early access.
            seenEarlyAccessPeriod = true;
          } else {
            throw new ParserException("Unable to determine start of period " + periods.size());
          }
        } else {
          long periodDurationMs = periodWithDurationMs.second;
          nextPeriodStartMs = periodDurationMs == C.TIME_UNSET ? C.TIME_UNSET
              : (period.startMs + periodDurationMs);
          periods.add(period);
        }
      }
    } while (!XmlPullParserUtil.isEndTag(xpp, "MPD"));

    if (durationMs == C.TIME_UNSET) {
      if (nextPeriodStartMs != C.TIME_UNSET) {
        // If we know the end time of the final period, we can use it as the duration.
        durationMs = nextPeriodStartMs;
      } else if (!dynamic) {
        throw new ParserException("Unable to determine duration of static manifest.");
      }
    }

    if (periods.isEmpty()) {
      throw new ParserException("No periods found.");
    }

    return buildMediaPresentationDescription(availabilityStartTime, durationMs, minBufferTimeMs,
        dynamic, minUpdateTimeMs, timeShiftBufferDepthMs, suggestedPresentationDelayMs,
        publishTimeMs, utcTiming, location, periods);
  }

  protected DashManifest buildMediaPresentationDescription(long availabilityStartTime,
      long durationMs, long minBufferTimeMs, boolean dynamic, long minUpdateTimeMs,
      long timeShiftBufferDepthMs, long suggestedPresentationDelayMs, long publishTimeMs,
      UtcTimingElement utcTiming, Uri location, List<Period> periods) {
    return new DashManifest(availabilityStartTime, durationMs, minBufferTimeMs,
        dynamic, minUpdateTimeMs, timeShiftBufferDepthMs, suggestedPresentationDelayMs,
        publishTimeMs, utcTiming, location, periods);
  }

  protected UtcTimingElement parseUtcTiming(XmlPullParser xpp) {
    String schemeIdUri = xpp.getAttributeValue(null, "schemeIdUri");
    String value = xpp.getAttributeValue(null, "value");
    return buildUtcTimingElement(schemeIdUri, value);
  }

  protected UtcTimingElement buildUtcTimingElement(String schemeIdUri, String value) {
    return new UtcTimingElement(schemeIdUri, value);
  }

  protected Pair<Period, Long> parsePeriod(XmlPullParser xpp, String baseUrl, long defaultStartMs)
      throws XmlPullParserException, IOException {
    String id = xpp.getAttributeValue(null, "id");
    long startMs = parseDuration(xpp, "start", defaultStartMs);
    long durationMs = parseDuration(xpp, "duration", C.TIME_UNSET);
    SegmentBase segmentBase = null;
    List<AdaptationSet> adaptationSets = new ArrayList<>();
    List<EventStream> eventStreams = new ArrayList<>();
    boolean seenFirstBaseUrl = false;
    do {
      xpp.next();
      if (XmlPullParserUtil.isStartTag(xpp, "BaseURL")) {
        if (!seenFirstBaseUrl) {
          baseUrl = parseBaseUrl(xpp, baseUrl);
          seenFirstBaseUrl = true;
        }
      } else if (XmlPullParserUtil.isStartTag(xpp, "AdaptationSet")) {
        adaptationSets.add(parseAdaptationSet(xpp, baseUrl, segmentBase));
      } else if (XmlPullParserUtil.isStartTag(xpp, "EventStream")) {
        eventStreams.add(parseEventStream(xpp));
      } else if (XmlPullParserUtil.isStartTag(xpp, "SegmentBase")) {
        segmentBase = parseSegmentBase(xpp, null);
      } else if (XmlPullParserUtil.isStartTag(xpp, "SegmentList")) {
        segmentBase = parseSegmentList(xpp, null);
      } else if (XmlPullParserUtil.isStartTag(xpp, "SegmentTemplate")) {
        segmentBase = parseSegmentTemplate(xpp, null);
      }
    } while (!XmlPullParserUtil.isEndTag(xpp, "Period"));

    return Pair.create(buildPeriod(id, startMs, adaptationSets, eventStreams), durationMs);
  }

  protected Period buildPeriod(String id, long startMs, List<AdaptationSet> adaptationSets,
      List<EventStream> eventStreams) {
    return new Period(id, startMs, adaptationSets, eventStreams);
  }

  // AdaptationSet parsing.

  protected AdaptationSet parseAdaptationSet(XmlPullParser xpp, String baseUrl,
      SegmentBase segmentBase) throws XmlPullParserException, IOException {
    int id = parseInt(xpp, "id", AdaptationSet.ID_UNSET);
    int contentType = parseContentType(xpp);

    String mimeType = xpp.getAttributeValue(null, "mimeType");
    String codecs = xpp.getAttributeValue(null, "codecs");
    int width = parseInt(xpp, "width", Format.NO_VALUE);
    int height = parseInt(xpp, "height", Format.NO_VALUE);
    float frameRate = parseFrameRate(xpp, Format.NO_VALUE);
    int audioChannels = Format.NO_VALUE;
    int audioSamplingRate = parseInt(xpp, "audioSamplingRate", Format.NO_VALUE);
    String language = xpp.getAttributeValue(null, "lang");
    String drmSchemeType = null;
    ArrayList<SchemeData> drmSchemeDatas = new ArrayList<>();
    ArrayList<Descriptor> inbandEventStreams = new ArrayList<>();
    ArrayList<Descriptor> accessibilityDescriptors = new ArrayList<>();
    ArrayList<Descriptor> supplementalProperties = new ArrayList<>();
    List<RepresentationInfo> representationInfos = new ArrayList<>();
    @C.SelectionFlags int selectionFlags = 0;

    boolean seenFirstBaseUrl = false;
    do {
      xpp.next();
      if (XmlPullParserUtil.isStartTag(xpp, "BaseURL")) {
        if (!seenFirstBaseUrl) {
          baseUrl = parseBaseUrl(xpp, baseUrl);
          seenFirstBaseUrl = true;
        }
      } else if (XmlPullParserUtil.isStartTag(xpp, "ContentProtection")) {
        Pair<String, SchemeData> contentProtection = parseContentProtection(xpp);
        if (contentProtection.first != null) {
          drmSchemeType = contentProtection.first;
        }
        if (contentProtection.second != null) {
          drmSchemeDatas.add(contentProtection.second);
        }
      } else if (XmlPullParserUtil.isStartTag(xpp, "ContentComponent")) {
        language = checkLanguageConsistency(language, xpp.getAttributeValue(null, "lang"));
        contentType = checkContentTypeConsistency(contentType, parseContentType(xpp));
      } else if (XmlPullParserUtil.isStartTag(xpp, "Role")) {
        selectionFlags |= parseRole(xpp);
      } else if (XmlPullParserUtil.isStartTag(xpp, "AudioChannelConfiguration")) {
        audioChannels = parseAudioChannelConfiguration(xpp);
      } else if (XmlPullParserUtil.isStartTag(xpp, "Accessibility")) {
        accessibilityDescriptors.add(parseDescriptor(xpp, "Accessibility"));
      } else if (XmlPullParserUtil.isStartTag(xpp, "SupplementalProperty")) {
        supplementalProperties.add(parseDescriptor(xpp, "SupplementalProperty"));
      } else if (XmlPullParserUtil.isStartTag(xpp, "Representation")) {
        RepresentationInfo representationInfo = parseRepresentation(xpp, baseUrl, mimeType, codecs,
            width, height, frameRate, audioChannels, audioSamplingRate, language,
            selectionFlags, accessibilityDescriptors, segmentBase);
        contentType = checkContentTypeConsistency(contentType,
            getContentType(representationInfo.format));
        representationInfos.add(representationInfo);
      } else if (XmlPullParserUtil.isStartTag(xpp, "SegmentBase")) {
        segmentBase = parseSegmentBase(xpp, (SingleSegmentBase) segmentBase);
      } else if (XmlPullParserUtil.isStartTag(xpp, "SegmentList")) {
        segmentBase = parseSegmentList(xpp, (SegmentList) segmentBase);
      } else if (XmlPullParserUtil.isStartTag(xpp, "SegmentTemplate")) {
        segmentBase = parseSegmentTemplate(xpp, (SegmentTemplate) segmentBase);
      } else if (XmlPullParserUtil.isStartTag(xpp, "InbandEventStream")) {
        inbandEventStreams.add(parseDescriptor(xpp, "InbandEventStream"));
      } else if (XmlPullParserUtil.isStartTag(xpp)) {
        parseAdaptationSetChild(xpp);
      }
    } while (!XmlPullParserUtil.isEndTag(xpp, "AdaptationSet"));

    // Build the representations.
    List<Representation> representations = new ArrayList<>(representationInfos.size());
    for (int i = 0; i < representationInfos.size(); i++) {
      representations.add(buildRepresentation(representationInfos.get(i), contentId,
          drmSchemeType, drmSchemeDatas, inbandEventStreams));
    }

    return buildAdaptationSet(id, contentType, representations, accessibilityDescriptors,
        supplementalProperties);
  }

  protected AdaptationSet buildAdaptationSet(int id, int contentType,
      List<Representation> representations, List<Descriptor> accessibilityDescriptors,
      List<Descriptor> supplementalProperties) {
    return new AdaptationSet(id, contentType, representations, accessibilityDescriptors,
        supplementalProperties);
  }

  protected int parseContentType(XmlPullParser xpp) {
    String contentType = xpp.getAttributeValue(null, "contentType");
    return TextUtils.isEmpty(contentType) ? C.TRACK_TYPE_UNKNOWN
        : MimeTypes.BASE_TYPE_AUDIO.equals(contentType) ? C.TRACK_TYPE_AUDIO
            : MimeTypes.BASE_TYPE_VIDEO.equals(contentType) ? C.TRACK_TYPE_VIDEO
                : MimeTypes.BASE_TYPE_TEXT.equals(contentType) ? C.TRACK_TYPE_TEXT
                    : C.TRACK_TYPE_UNKNOWN;
  }

  protected int getContentType(Format format) {
    String sampleMimeType = format.sampleMimeType;
    if (TextUtils.isEmpty(sampleMimeType)) {
      return C.TRACK_TYPE_UNKNOWN;
    } else if (MimeTypes.isVideo(sampleMimeType)) {
      return C.TRACK_TYPE_VIDEO;
    } else if (MimeTypes.isAudio(sampleMimeType)) {
      return C.TRACK_TYPE_AUDIO;
    } else if (mimeTypeIsRawText(sampleMimeType)) {
      return C.TRACK_TYPE_TEXT;
    }
    return C.TRACK_TYPE_UNKNOWN;
  }

  /**
   * Parses a ContentProtection element.
   *
   * @param xpp The parser from which to read.
   * @throws XmlPullParserException If an error occurs parsing the element.
   * @throws IOException If an error occurs reading the element.
   * @return The scheme type and/or {@link SchemeData} parsed from the ContentProtection element.
   *     Either or both may be null, depending on the ContentProtection element being parsed.
   */
  protected Pair<String, SchemeData> parseContentProtection(XmlPullParser xpp)
      throws XmlPullParserException, IOException {
    String schemeType = null;
    byte[] data = null;
    UUID uuid = null;
    boolean requiresSecureDecoder = false;

    String schemeIdUri = xpp.getAttributeValue(null, "schemeIdUri");
    if (schemeIdUri != null) {
      switch (Util.toLowerInvariant(schemeIdUri)) {
        case "urn:mpeg:dash:mp4protection:2011":
          schemeType = xpp.getAttributeValue(null, "value");
          String defaultKid = xpp.getAttributeValue(null, "cenc:default_KID");
          if (!TextUtils.isEmpty(defaultKid)
              && !"00000000-0000-0000-0000-000000000000".equals(defaultKid)) {
            String[] defaultKidStrings = defaultKid.split("\\s+");
            UUID[] defaultKids = new UUID[defaultKidStrings.length];
            for (int i = 0; i < defaultKidStrings.length; i++) {
              defaultKids[i] = UUID.fromString(defaultKidStrings[i]);
            }
            data = PsshAtomUtil.buildPsshAtom(C.COMMON_PSSH_UUID, defaultKids, null);
            uuid = C.COMMON_PSSH_UUID;
          }
          break;
        case "urn:uuid:9a04f079-9840-4286-ab92-e65be0885f95":
          uuid = C.PLAYREADY_UUID;
          break;
        case "urn:uuid:edef8ba9-79d6-4ace-a3c8-27dcd51d21ed":
          uuid = C.WIDEVINE_UUID;
          break;
        default:
          break;
      }
    }

    do {
      xpp.next();
<<<<<<< HEAD
      if (XmlPullParserUtil.isStartTag(xpp, "widevine:license")) {
=======
      if (data == null && XmlPullParserUtil.isStartTag(xpp, "cenc:pssh")
          && xpp.next() == XmlPullParser.TEXT) {
        // The cenc:pssh element is defined in 23001-7:2015.
        data = Base64.decode(xpp.getText(), Base64.DEFAULT);
        uuid = PsshAtomUtil.parseUuid(data);
        if (uuid == null) {
          Log.w(TAG, "Skipping malformed cenc:pssh data");
          data = null;
        } else if (uuid.equals(C.WIDEVINE_UUID) && PSSHQuirks.DOWNGRADE_WIDEVINE_PSSH_V1) {
          data = PsshAtomUtil.downgradePsshVersion(data);
        }
      } else if (data == null && isPlayReady && XmlPullParserUtil.isStartTag(xpp, "mspr:pro")
          && xpp.next() == XmlPullParser.TEXT) {
        // The mspr:pro element is defined in DASH Content Protection using Microsoft PlayReady.
        data = PsshAtomUtil.buildPsshAtom(C.PLAYREADY_UUID,
            Base64.decode(xpp.getText(), Base64.DEFAULT));
        uuid = C.PLAYREADY_UUID;
      } else if (XmlPullParserUtil.isStartTag(xpp, "widevine:license")) {
>>>>>>> 3a553a54
        String robustnessLevel = xpp.getAttributeValue(null, "robustness_level");
        requiresSecureDecoder = robustnessLevel != null && robustnessLevel.startsWith("HW");
      } else if (data == null) {
        if (XmlPullParserUtil.isStartTag(xpp, "cenc:pssh") && xpp.next() == XmlPullParser.TEXT) {
          // The cenc:pssh element is defined in 23001-7:2015.
          data = Base64.decode(xpp.getText(), Base64.DEFAULT);
          uuid = PsshAtomUtil.parseUuid(data);
          if (uuid == null) {
            Log.w(TAG, "Skipping malformed cenc:pssh data");
            data = null;
          }
        } else if (C.PLAYREADY_UUID.equals(uuid) && XmlPullParserUtil.isStartTag(xpp, "mspr:pro")
            && xpp.next() == XmlPullParser.TEXT) {
          // The mspr:pro element is defined in DASH Content Protection using Microsoft PlayReady.
          data = PsshAtomUtil.buildPsshAtom(C.PLAYREADY_UUID,
              Base64.decode(xpp.getText(), Base64.DEFAULT));
        }
      }
    } while (!XmlPullParserUtil.isEndTag(xpp, "ContentProtection"));
    SchemeData schemeData = uuid != null
        ? new SchemeData(uuid, MimeTypes.VIDEO_MP4, data, requiresSecureDecoder) : null;
    return Pair.create(schemeType, schemeData);
  }

  /**
   * Parses a Role element.
   *
   * @param xpp The parser from which to read.
   * @throws XmlPullParserException If an error occurs parsing the element.
   * @throws IOException If an error occurs reading the element.
   * @return {@link C.SelectionFlags} parsed from the element.
   */
  protected int parseRole(XmlPullParser xpp) throws XmlPullParserException, IOException {
    String schemeIdUri = parseString(xpp, "schemeIdUri", null);
    String value = parseString(xpp, "value", null);
    do {
      xpp.next();
    } while (!XmlPullParserUtil.isEndTag(xpp, "Role"));
    return "urn:mpeg:dash:role:2011".equals(schemeIdUri) && "main".equals(value)
        ? C.SELECTION_FLAG_DEFAULT : 0;
  }

  /**
   * Parses children of AdaptationSet elements not specifically parsed elsewhere.
   *
   * @param xpp The XmpPullParser from which the AdaptationSet child should be parsed.
   * @throws XmlPullParserException If an error occurs parsing the element.
   * @throws IOException If an error occurs reading the element.
   */
  protected void parseAdaptationSetChild(XmlPullParser xpp)
      throws XmlPullParserException, IOException {
    // pass
  }

  // Representation parsing.

  protected RepresentationInfo parseRepresentation(XmlPullParser xpp, String baseUrl,
      String adaptationSetMimeType, String adaptationSetCodecs, int adaptationSetWidth,
      int adaptationSetHeight, float adaptationSetFrameRate, int adaptationSetAudioChannels,
      int adaptationSetAudioSamplingRate, String adaptationSetLanguage,
      @C.SelectionFlags int adaptationSetSelectionFlags,
      List<Descriptor> adaptationSetAccessibilityDescriptors, SegmentBase segmentBase)
      throws XmlPullParserException, IOException {
    String id = xpp.getAttributeValue(null, "id");
    int bandwidth = parseInt(xpp, "bandwidth", Format.NO_VALUE);

    String mimeType = parseString(xpp, "mimeType", adaptationSetMimeType);
    String codecs = parseString(xpp, "codecs", adaptationSetCodecs);
    int width = parseInt(xpp, "width", adaptationSetWidth);
    int height = parseInt(xpp, "height", adaptationSetHeight);
    float frameRate = parseFrameRate(xpp, adaptationSetFrameRate);
    int audioChannels = adaptationSetAudioChannels;
    int audioSamplingRate = parseInt(xpp, "audioSamplingRate", adaptationSetAudioSamplingRate);
    String drmSchemeType = null;
    ArrayList<SchemeData> drmSchemeDatas = new ArrayList<>();
    ArrayList<Descriptor> inbandEventStreams = new ArrayList<>();
    ArrayList<Descriptor> supplementalProperties = new ArrayList<>();

    boolean seenFirstBaseUrl = false;
    do {
      xpp.next();
      if (XmlPullParserUtil.isStartTag(xpp, "BaseURL")) {
        if (!seenFirstBaseUrl) {
          baseUrl = parseBaseUrl(xpp, baseUrl);
          seenFirstBaseUrl = true;
        }
      } else if (XmlPullParserUtil.isStartTag(xpp, "AudioChannelConfiguration")) {
        audioChannels = parseAudioChannelConfiguration(xpp);
      } else if (XmlPullParserUtil.isStartTag(xpp, "SegmentBase")) {
        segmentBase = parseSegmentBase(xpp, (SingleSegmentBase) segmentBase);
      } else if (XmlPullParserUtil.isStartTag(xpp, "SegmentList")) {
        segmentBase = parseSegmentList(xpp, (SegmentList) segmentBase);
      } else if (XmlPullParserUtil.isStartTag(xpp, "SegmentTemplate")) {
        segmentBase = parseSegmentTemplate(xpp, (SegmentTemplate) segmentBase);
      } else if (XmlPullParserUtil.isStartTag(xpp, "ContentProtection")) {
        Pair<String, SchemeData> contentProtection = parseContentProtection(xpp);
        if (contentProtection.first != null) {
          drmSchemeType = contentProtection.first;
        }
        if (contentProtection.second != null) {
          drmSchemeDatas.add(contentProtection.second);
        }
      } else if (XmlPullParserUtil.isStartTag(xpp, "InbandEventStream")) {
        inbandEventStreams.add(parseDescriptor(xpp, "InbandEventStream"));
      } else if (XmlPullParserUtil.isStartTag(xpp, "SupplementalProperty")) {
        supplementalProperties.add(parseDescriptor(xpp, "SupplementalProperty"));
      }
    } while (!XmlPullParserUtil.isEndTag(xpp, "Representation"));

    Format format = buildFormat(id, mimeType, width, height, frameRate, audioChannels,
        audioSamplingRate, bandwidth, adaptationSetLanguage, adaptationSetSelectionFlags,
        adaptationSetAccessibilityDescriptors, codecs, supplementalProperties);
    segmentBase = segmentBase != null ? segmentBase : new SingleSegmentBase();

    return new RepresentationInfo(format, baseUrl, segmentBase, drmSchemeType, drmSchemeDatas,
        inbandEventStreams, Representation.REVISION_ID_DEFAULT);
  }

  protected Format buildFormat(String id, String containerMimeType, int width, int height,
      float frameRate, int audioChannels, int audioSamplingRate, int bitrate, String language,
      @C.SelectionFlags int selectionFlags, List<Descriptor> accessibilityDescriptors,
      String codecs, List<Descriptor> supplementalProperties) {
    String sampleMimeType = getSampleMimeType(containerMimeType, codecs);
    if (sampleMimeType != null) {
      if (MimeTypes.AUDIO_E_AC3.equals(sampleMimeType)) {
        sampleMimeType = parseEac3SupplementalProperties(supplementalProperties);
      }
      if (MimeTypes.isVideo(sampleMimeType)) {
        return Format.createVideoContainerFormat(id, containerMimeType, sampleMimeType, codecs,
            bitrate, width, height, frameRate, null, selectionFlags);
      } else if (MimeTypes.isAudio(sampleMimeType)) {
        return Format.createAudioContainerFormat(id, containerMimeType, sampleMimeType, codecs,
            bitrate, audioChannels, audioSamplingRate, null, selectionFlags, language);
      } else if (mimeTypeIsRawText(sampleMimeType)) {
        int accessibilityChannel;
        if (MimeTypes.APPLICATION_CEA608.equals(sampleMimeType)) {
          accessibilityChannel = parseCea608AccessibilityChannel(accessibilityDescriptors);
        } else if (MimeTypes.APPLICATION_CEA708.equals(sampleMimeType)) {
          accessibilityChannel = parseCea708AccessibilityChannel(accessibilityDescriptors);
        } else {
          accessibilityChannel = Format.NO_VALUE;
        }
        return Format.createTextContainerFormat(id, containerMimeType, sampleMimeType, codecs,
            bitrate, selectionFlags, language, accessibilityChannel);
      }
    }
    return Format.createContainerFormat(id, containerMimeType, sampleMimeType, codecs, bitrate,
        selectionFlags, language);
  }

  protected Representation buildRepresentation(RepresentationInfo representationInfo,
      String contentId, String extraDrmSchemeType, ArrayList<SchemeData> extraDrmSchemeDatas,
      ArrayList<Descriptor> extraInbandEventStreams) {
    Format format = representationInfo.format;
    String drmSchemeType = representationInfo.drmSchemeType != null
        ? representationInfo.drmSchemeType : extraDrmSchemeType;
    ArrayList<SchemeData> drmSchemeDatas = representationInfo.drmSchemeDatas;
    drmSchemeDatas.addAll(extraDrmSchemeDatas);
    if (!drmSchemeDatas.isEmpty()) {
      filterRedundantIncompleteSchemeDatas(drmSchemeDatas);
      DrmInitData drmInitData = new DrmInitData(drmSchemeType, drmSchemeDatas);
      format = format.copyWithDrmInitData(drmInitData);
    }
    ArrayList<Descriptor> inbandEventStreams = representationInfo.inbandEventStreams;
    inbandEventStreams.addAll(extraInbandEventStreams);
    return Representation.newInstance(contentId, representationInfo.revisionId, format,
        representationInfo.baseUrl, representationInfo.segmentBase, inbandEventStreams);
  }

  // SegmentBase, SegmentList and SegmentTemplate parsing.

  protected SingleSegmentBase parseSegmentBase(XmlPullParser xpp, SingleSegmentBase parent)
      throws XmlPullParserException, IOException {

    long timescale = parseLong(xpp, "timescale", parent != null ? parent.timescale : 1);
    long presentationTimeOffset = parseLong(xpp, "presentationTimeOffset",
        parent != null ? parent.presentationTimeOffset : 0);

    long indexStart = parent != null ? parent.indexStart : 0;
    long indexLength = parent != null ? parent.indexLength : 0;
    String indexRangeText = xpp.getAttributeValue(null, "indexRange");
    if (indexRangeText != null) {
      String[] indexRange = indexRangeText.split("-");
      indexStart = Long.parseLong(indexRange[0]);
      indexLength = Long.parseLong(indexRange[1]) - indexStart + 1;
    }

    RangedUri initialization = parent != null ? parent.initialization : null;
    do {
      xpp.next();
      if (XmlPullParserUtil.isStartTag(xpp, "Initialization")) {
        initialization = parseInitialization(xpp);
      }
    } while (!XmlPullParserUtil.isEndTag(xpp, "SegmentBase"));

    return buildSingleSegmentBase(initialization, timescale, presentationTimeOffset, indexStart,
        indexLength);
  }

  protected SingleSegmentBase buildSingleSegmentBase(RangedUri initialization, long timescale,
      long presentationTimeOffset, long indexStart, long indexLength) {
    return new SingleSegmentBase(initialization, timescale, presentationTimeOffset, indexStart,
        indexLength);
  }

  protected SegmentList parseSegmentList(XmlPullParser xpp, SegmentList parent)
      throws XmlPullParserException, IOException {

    long timescale = parseLong(xpp, "timescale", parent != null ? parent.timescale : 1);
    long presentationTimeOffset = parseLong(xpp, "presentationTimeOffset",
        parent != null ? parent.presentationTimeOffset : 0);
    long duration = parseLong(xpp, "duration", parent != null ? parent.duration : C.TIME_UNSET);
    long startNumber = parseLong(xpp, "startNumber", parent != null ? parent.startNumber : 1);

    RangedUri initialization = null;
    List<SegmentTimelineElement> timeline = null;
    List<RangedUri> segments = null;

    do {
      xpp.next();
      if (XmlPullParserUtil.isStartTag(xpp, "Initialization")) {
        initialization = parseInitialization(xpp);
      } else if (XmlPullParserUtil.isStartTag(xpp, "SegmentTimeline")) {
        timeline = parseSegmentTimeline(xpp);
      } else if (XmlPullParserUtil.isStartTag(xpp, "SegmentURL")) {
        if (segments == null) {
          segments = new ArrayList<>();
        }
        segments.add(parseSegmentUrl(xpp));
      }
    } while (!XmlPullParserUtil.isEndTag(xpp, "SegmentList"));

    if (parent != null) {
      initialization = initialization != null ? initialization : parent.initialization;
      timeline = timeline != null ? timeline : parent.segmentTimeline;
      segments = segments != null ? segments : parent.mediaSegments;
    }

    return buildSegmentList(initialization, timescale, presentationTimeOffset,
        startNumber, duration, timeline, segments);
  }

  protected SegmentList buildSegmentList(
      RangedUri initialization,
      long timescale,
      long presentationTimeOffset,
      long startNumber,
      long duration,
      List<SegmentTimelineElement> timeline,
      List<RangedUri> segments) {
    return new SegmentList(initialization, timescale, presentationTimeOffset,
        startNumber, duration, timeline, segments);
  }

  protected SegmentTemplate parseSegmentTemplate(XmlPullParser xpp, SegmentTemplate parent)
      throws XmlPullParserException, IOException {
    long timescale = parseLong(xpp, "timescale", parent != null ? parent.timescale : 1);
    long presentationTimeOffset = parseLong(xpp, "presentationTimeOffset",
        parent != null ? parent.presentationTimeOffset : 0);
    long duration = parseLong(xpp, "duration", parent != null ? parent.duration : C.TIME_UNSET);
    long startNumber = parseLong(xpp, "startNumber", parent != null ? parent.startNumber : 1);
    UrlTemplate mediaTemplate = parseUrlTemplate(xpp, "media",
        parent != null ? parent.mediaTemplate : null);
    UrlTemplate initializationTemplate = parseUrlTemplate(xpp, "initialization",
        parent != null ? parent.initializationTemplate : null);

    RangedUri initialization = null;
    List<SegmentTimelineElement> timeline = null;

    do {
      xpp.next();
      if (XmlPullParserUtil.isStartTag(xpp, "Initialization")) {
        initialization = parseInitialization(xpp);
      } else if (XmlPullParserUtil.isStartTag(xpp, "SegmentTimeline")) {
        timeline = parseSegmentTimeline(xpp);
      }
    } while (!XmlPullParserUtil.isEndTag(xpp, "SegmentTemplate"));

    if (parent != null) {
      initialization = initialization != null ? initialization : parent.initialization;
      timeline = timeline != null ? timeline : parent.segmentTimeline;
    }

    return buildSegmentTemplate(initialization, timescale, presentationTimeOffset,
        startNumber, duration, timeline, initializationTemplate, mediaTemplate);
  }

  protected SegmentTemplate buildSegmentTemplate(
      RangedUri initialization,
      long timescale,
      long presentationTimeOffset,
      long startNumber,
      long duration,
      List<SegmentTimelineElement> timeline,
      UrlTemplate initializationTemplate,
      UrlTemplate mediaTemplate) {
    return new SegmentTemplate(initialization, timescale, presentationTimeOffset,
        startNumber, duration, timeline, initializationTemplate, mediaTemplate);
  }

  /**
   * /**
   * Parses a single EventStream node in the manifest.
   * <p>
   * @param xpp The current xml parser.
   * @return The {@link EventStream} parsed from this EventStream node.
   * @throws XmlPullParserException If there is any error parsing this node.
   * @throws IOException If there is any error reading from the underlying input stream.
   */
  protected EventStream parseEventStream(XmlPullParser xpp)
      throws XmlPullParserException, IOException {
    String schemeIdUri = parseString(xpp, "schemeIdUri", "");
    String value = parseString(xpp, "value", "");
    long timescale = parseLong(xpp, "timescale", 1);
    List<EventMessage> eventMessages = new ArrayList<>();
    ByteArrayOutputStream scratchOutputStream = new ByteArrayOutputStream(512);
    do {
      xpp.next();
      if (XmlPullParserUtil.isStartTag(xpp, "Event")) {
        EventMessage event = parseEvent(xpp, schemeIdUri, value, timescale,
            scratchOutputStream);
        eventMessages.add(event);
      }
    } while (!XmlPullParserUtil.isEndTag(xpp, "EventStream"));

    long[] presentationTimesUs = new long[eventMessages.size()];
    EventMessage[] events = new EventMessage[eventMessages.size()];
    for (int i = 0; i < eventMessages.size(); i++) {
      EventMessage event = eventMessages.get(i);
      presentationTimesUs[i] = event.presentationTimeUs;
      events[i] = event;
    }
    return buildEventStream(schemeIdUri, value, timescale, presentationTimesUs, events);
  }

  protected EventStream buildEventStream(String schemeIdUri, String value, long timescale,
      long[] presentationTimesUs, EventMessage[] events) {
    return new EventStream(schemeIdUri, value, timescale, presentationTimesUs, events);
  }

  /**
   * Parses a single Event node in the manifest.
   * <p>
   * @param xpp The current xml parser.
   * @param schemeIdUri The schemeIdUri of the parent EventStream.
   * @param value The schemeIdUri of the parent EventStream.
   * @param timescale The timescale of the parent EventStream.
   * @param scratchOutputStream A {@link ByteArrayOutputStream} that's used when parsing event
   *     objects.
   * @return The {@link EventMessage} parsed from this EventStream node.
   * @throws XmlPullParserException If there is any error parsing this node.
   * @throws IOException If there is any error reading from the underlying input stream.
   */
  protected EventMessage parseEvent(XmlPullParser xpp, String schemeIdUri, String value,
      long timescale, ByteArrayOutputStream scratchOutputStream)
      throws IOException, XmlPullParserException {
    long id = parseLong(xpp, "id", 0);
    long duration = parseLong(xpp, "duration", C.TIME_UNSET);
    long presentationTime = parseLong(xpp, "presentationTime", 0);
    long durationMs = Util.scaleLargeTimestamp(duration, 1000, timescale);
    long presentationTimesUs = Util.scaleLargeTimestamp(presentationTime, C.MICROS_PER_SECOND,
        timescale);
    byte[] eventObject = parseEventObject(xpp, scratchOutputStream);
    return buildEvent(schemeIdUri, value, id, durationMs, eventObject, presentationTimesUs);
  }

  /**
   * Parses an event object.
   *
   * @param xpp The current xml parser.
   * @param scratchOutputStream A {@link ByteArrayOutputStream} that's used when parsing the object.
   * @return The serialized byte array.
   * @throws XmlPullParserException If there is any error parsing this node.
   * @throws IOException If there is any error reading from the underlying input stream.
   */
  protected byte[] parseEventObject(XmlPullParser xpp, ByteArrayOutputStream scratchOutputStream)
      throws XmlPullParserException, IOException {
    scratchOutputStream.reset();
    XmlSerializer xmlSerializer = Xml.newSerializer();
    xmlSerializer.setOutput(scratchOutputStream, null);
    // Start reading everything between <Event> and </Event>, and serialize them into an Xml
    // byte array.
    xpp.nextToken();
    while (!XmlPullParserUtil.isEndTag(xpp, "Event")) {
      switch (xpp.getEventType()) {
        case (XmlPullParser.START_DOCUMENT):
          xmlSerializer.startDocument(null, false);
          break;
        case (XmlPullParser.END_DOCUMENT):
          xmlSerializer.endDocument();
          break;
        case (XmlPullParser.START_TAG):
          xmlSerializer.startTag(xpp.getNamespace(), xpp.getName());
          for (int i = 0; i < xpp.getAttributeCount(); i++) {
            xmlSerializer.attribute(xpp.getAttributeNamespace(i), xpp.getAttributeName(i),
                xpp.getAttributeValue(i));
          }
          break;
        case (XmlPullParser.END_TAG):
          xmlSerializer.endTag(xpp.getNamespace(), xpp.getName());
          break;
        case (XmlPullParser.TEXT):
          xmlSerializer.text(xpp.getText());
          break;
        case (XmlPullParser.CDSECT):
          xmlSerializer.cdsect(xpp.getText());
          break;
        case (XmlPullParser.ENTITY_REF):
          xmlSerializer.entityRef(xpp.getText());
          break;
        case (XmlPullParser.IGNORABLE_WHITESPACE):
          xmlSerializer.ignorableWhitespace(xpp.getText());
          break;
        case (XmlPullParser.PROCESSING_INSTRUCTION):
          xmlSerializer.processingInstruction(xpp.getText());
          break;
        case (XmlPullParser.COMMENT):
          xmlSerializer.comment(xpp.getText());
          break;
        case (XmlPullParser.DOCDECL):
          xmlSerializer.docdecl(xpp.getText());
          break;
        default: // fall out
      }
      xpp.nextToken();
    }
    xmlSerializer.flush();
    return scratchOutputStream.toByteArray();
  }

  protected EventMessage buildEvent(String schemeIdUri, String value, long id,
      long durationMs, byte[] messageData, long presentationTimeUs) {
    return new EventMessage(schemeIdUri, value, durationMs, id, messageData, presentationTimeUs);
  }

  protected List<SegmentTimelineElement> parseSegmentTimeline(XmlPullParser xpp)
      throws XmlPullParserException, IOException {
    List<SegmentTimelineElement> segmentTimeline = new ArrayList<>();
    long elapsedTime = 0;
    do {
      xpp.next();
      if (XmlPullParserUtil.isStartTag(xpp, "S")) {
        elapsedTime = parseLong(xpp, "t", elapsedTime);
        long duration = parseLong(xpp, "d", C.TIME_UNSET);
        int count = 1 + parseInt(xpp, "r", 0);
        for (int i = 0; i < count; i++) {
          segmentTimeline.add(buildSegmentTimelineElement(elapsedTime, duration));
          elapsedTime += duration;
        }
      }
    } while (!XmlPullParserUtil.isEndTag(xpp, "SegmentTimeline"));
    return segmentTimeline;
  }

  protected SegmentTimelineElement buildSegmentTimelineElement(long elapsedTime, long duration) {
    return new SegmentTimelineElement(elapsedTime, duration);
  }

  protected UrlTemplate parseUrlTemplate(XmlPullParser xpp, String name,
      UrlTemplate defaultValue) {
    String valueString = xpp.getAttributeValue(null, name);
    if (valueString != null) {
      return UrlTemplate.compile(valueString);
    }
    return defaultValue;
  }

  protected RangedUri parseInitialization(XmlPullParser xpp) {
    return parseRangedUrl(xpp, "sourceURL", "range");
  }

  protected RangedUri parseSegmentUrl(XmlPullParser xpp) {
    return parseRangedUrl(xpp, "media", "mediaRange");
  }

  protected RangedUri parseRangedUrl(XmlPullParser xpp, String urlAttribute,
      String rangeAttribute) {
    String urlText = xpp.getAttributeValue(null, urlAttribute);
    long rangeStart = 0;
    long rangeLength = C.LENGTH_UNSET;
    String rangeText = xpp.getAttributeValue(null, rangeAttribute);
    if (rangeText != null) {
      String[] rangeTextArray = rangeText.split("-");
      rangeStart = Long.parseLong(rangeTextArray[0]);
      if (rangeTextArray.length == 2) {
        rangeLength = Long.parseLong(rangeTextArray[1]) - rangeStart + 1;
      }
    }
    return buildRangedUri(urlText, rangeStart, rangeLength);
  }

  protected RangedUri buildRangedUri(String urlText, long rangeStart, long rangeLength) {
    return new RangedUri(urlText, rangeStart, rangeLength);
  }

  // AudioChannelConfiguration parsing.

  protected int parseAudioChannelConfiguration(XmlPullParser xpp)
      throws XmlPullParserException, IOException {
    String schemeIdUri = parseString(xpp, "schemeIdUri", null);
    int audioChannels = "urn:mpeg:dash:23003:3:audio_channel_configuration:2011".equals(schemeIdUri)
        ? parseInt(xpp, "value", Format.NO_VALUE)
        : ("tag:dolby.com,2014:dash:audio_channel_configuration:2011".equals(schemeIdUri)
        ? parseDolbyChannelConfiguration(xpp) : Format.NO_VALUE);
    do {
      xpp.next();
    } while (!XmlPullParserUtil.isEndTag(xpp, "AudioChannelConfiguration"));
    return audioChannels;
  }

  // Utility methods.

  /**
   * Removes unnecessary {@link SchemeData}s with null {@link SchemeData#data}.
   */
  private static void filterRedundantIncompleteSchemeDatas(ArrayList<SchemeData> schemeDatas) {
    for (int i = schemeDatas.size() - 1; i >= 0; i--) {
      SchemeData schemeData = schemeDatas.get(i);
      if (!schemeData.hasData()) {
        for (int j = 0; j < schemeDatas.size(); j++) {
          if (schemeDatas.get(j).canReplace(schemeData)) {
            // schemeData is incomplete, but there is another matching SchemeData which does contain
            // data, so we remove the incomplete one.
            schemeDatas.remove(i);
            break;
          }
        }
      }
    }
  }

  /**
   * Derives a sample mimeType from a container mimeType and codecs attribute.
   *
   * @param containerMimeType The mimeType of the container.
   * @param codecs The codecs attribute.
   * @return The derived sample mimeType, or null if it could not be derived.
   */
  private static String getSampleMimeType(String containerMimeType, String codecs) {
    if (MimeTypes.isAudio(containerMimeType)) {
      return MimeTypes.getAudioMediaMimeType(codecs);
    } else if (MimeTypes.isVideo(containerMimeType)) {
      return MimeTypes.getVideoMediaMimeType(codecs);
    } else if (mimeTypeIsRawText(containerMimeType)) {
      return containerMimeType;
    } else if (MimeTypes.APPLICATION_MP4.equals(containerMimeType)) {
      if ("stpp".equals(codecs)) {
        return MimeTypes.APPLICATION_TTML;
      } else if ("wvtt".equals(codecs)) {
        return MimeTypes.APPLICATION_MP4VTT;
      }
    } else if (MimeTypes.APPLICATION_RAWCC.equals(containerMimeType)) {
      if (codecs != null) {
        if (codecs.contains("cea708")) {
          return MimeTypes.APPLICATION_CEA708;
        } else if (codecs.contains("eia608") || codecs.contains("cea608")) {
          return MimeTypes.APPLICATION_CEA608;
        }
      }
      return null;
    }
    return null;
  }

  /**
   * Returns whether a mimeType is a text sample mimeType.
   *
   * @param mimeType The mimeType.
   * @return Whether the mimeType is a text sample mimeType.
   */
  private static boolean mimeTypeIsRawText(String mimeType) {
    return MimeTypes.isText(mimeType)
        || MimeTypes.APPLICATION_TTML.equals(mimeType)
        || MimeTypes.APPLICATION_MP4VTT.equals(mimeType)
        || MimeTypes.APPLICATION_CEA708.equals(mimeType)
        || MimeTypes.APPLICATION_CEA608.equals(mimeType);
  }

  /**
   * Checks two languages for consistency, returning the consistent language, or throwing an
   * {@link IllegalStateException} if the languages are inconsistent.
   * <p>
   * Two languages are consistent if they are equal, or if one is null.
   *
   * @param firstLanguage The first language.
   * @param secondLanguage The second language.
   * @return The consistent language.
   */
  private static String checkLanguageConsistency(String firstLanguage, String secondLanguage) {
    if (firstLanguage == null) {
      return secondLanguage;
    } else if (secondLanguage == null) {
      return firstLanguage;
    } else {
      Assertions.checkState(firstLanguage.equals(secondLanguage));
      return firstLanguage;
    }
  }

  /**
   * Checks two adaptation set content types for consistency, returning the consistent type, or
   * throwing an {@link IllegalStateException} if the types are inconsistent.
   * <p>
   * Two types are consistent if they are equal, or if one is {@link C#TRACK_TYPE_UNKNOWN}.
   * Where one of the types is {@link C#TRACK_TYPE_UNKNOWN}, the other is returned.
   *
   * @param firstType The first type.
   * @param secondType The second type.
   * @return The consistent type.
   */
  private static int checkContentTypeConsistency(int firstType, int secondType) {
    if (firstType == C.TRACK_TYPE_UNKNOWN) {
      return secondType;
    } else if (secondType == C.TRACK_TYPE_UNKNOWN) {
      return firstType;
    } else {
      Assertions.checkState(firstType == secondType);
      return firstType;
    }
  }

  /**
   * Parses a {@link Descriptor} from an element.
   *
   * @param xpp The parser from which to read.
   * @param tag The tag of the element being parsed.
   * @throws XmlPullParserException If an error occurs parsing the element.
   * @throws IOException If an error occurs reading the element.
   * @return The parsed {@link Descriptor}.
   */
  protected static Descriptor parseDescriptor(XmlPullParser xpp, String tag)
      throws XmlPullParserException, IOException {
    String schemeIdUri = parseString(xpp, "schemeIdUri", "");
    String value = parseString(xpp, "value", null);
    String id = parseString(xpp, "id", null);
    do {
      xpp.next();
    } while (!XmlPullParserUtil.isEndTag(xpp, tag));
    return new Descriptor(schemeIdUri, value, id);
  }

  protected static int parseCea608AccessibilityChannel(
      List<Descriptor> accessibilityDescriptors) {
    for (int i = 0; i < accessibilityDescriptors.size(); i++) {
      Descriptor descriptor = accessibilityDescriptors.get(i);
      if ("urn:scte:dash:cc:cea-608:2015".equals(descriptor.schemeIdUri)
          && descriptor.value != null) {
        Matcher accessibilityValueMatcher = CEA_608_ACCESSIBILITY_PATTERN.matcher(descriptor.value);
        if (accessibilityValueMatcher.matches()) {
          return Integer.parseInt(accessibilityValueMatcher.group(1));
        } else {
          Log.w(TAG, "Unable to parse CEA-608 channel number from: " + descriptor.value);
        }
      }
    }
    return Format.NO_VALUE;
  }

  protected static int parseCea708AccessibilityChannel(
      List<Descriptor> accessibilityDescriptors) {
    for (int i = 0; i < accessibilityDescriptors.size(); i++) {
      Descriptor descriptor = accessibilityDescriptors.get(i);
      if ("urn:scte:dash:cc:cea-708:2015".equals(descriptor.schemeIdUri)
          && descriptor.value != null) {
        Matcher accessibilityValueMatcher = CEA_708_ACCESSIBILITY_PATTERN.matcher(descriptor.value);
        if (accessibilityValueMatcher.matches()) {
          return Integer.parseInt(accessibilityValueMatcher.group(1));
        } else {
          Log.w(TAG, "Unable to parse CEA-708 service block number from: " + descriptor.value);
        }
      }
    }
    return Format.NO_VALUE;
  }

  protected static String parseEac3SupplementalProperties(List<Descriptor> supplementalProperties) {
    for (int i = 0; i < supplementalProperties.size(); i++) {
      Descriptor descriptor = supplementalProperties.get(i);
      String schemeIdUri = descriptor.schemeIdUri;
      if ("tag:dolby.com,2014:dash:DolbyDigitalPlusExtensionType:2014".equals(schemeIdUri)
          && "ec+3".equals(descriptor.value)) {
        return MimeTypes.AUDIO_ATMOS;
      }
    }
    return MimeTypes.AUDIO_E_AC3;
  }

  protected static float parseFrameRate(XmlPullParser xpp, float defaultValue) {
    float frameRate = defaultValue;
    String frameRateAttribute = xpp.getAttributeValue(null, "frameRate");
    if (frameRateAttribute != null) {
      Matcher frameRateMatcher = FRAME_RATE_PATTERN.matcher(frameRateAttribute);
      if (frameRateMatcher.matches()) {
        int numerator = Integer.parseInt(frameRateMatcher.group(1));
        String denominatorString = frameRateMatcher.group(2);
        if (!TextUtils.isEmpty(denominatorString)) {
          frameRate = (float) numerator / Integer.parseInt(denominatorString);
        } else {
          frameRate = numerator;
        }
      }
    }
    return frameRate;
  }

  protected static long parseDuration(XmlPullParser xpp, String name, long defaultValue) {
    String value = xpp.getAttributeValue(null, name);
    if (value == null) {
      return defaultValue;
    } else {
      return Util.parseXsDuration(value);
    }
  }

  protected static long parseDateTime(XmlPullParser xpp, String name, long defaultValue)
      throws ParserException {
    String value = xpp.getAttributeValue(null, name);
    if (value == null) {
      return defaultValue;
    } else {
      return Util.parseXsDateTime(value);
    }
  }

  protected static String parseBaseUrl(XmlPullParser xpp, String parentBaseUrl)
      throws XmlPullParserException, IOException {
    xpp.next();
    return UriUtil.resolve(parentBaseUrl, xpp.getText());
  }

  protected static int parseInt(XmlPullParser xpp, String name, int defaultValue) {
    String value = xpp.getAttributeValue(null, name);
    return value == null ? defaultValue : Integer.parseInt(value);
  }

  protected static long parseLong(XmlPullParser xpp, String name, long defaultValue) {
    String value = xpp.getAttributeValue(null, name);
    return value == null ? defaultValue : Long.parseLong(value);
  }

  protected static String parseString(XmlPullParser xpp, String name, String defaultValue) {
    String value = xpp.getAttributeValue(null, name);
    return value == null ? defaultValue : value;
  }

  /**
   * Parses the number of channels from the value attribute of an AudioElementConfiguration with
   * schemeIdUri "tag:dolby.com,2014:dash:audio_channel_configuration:2011", as defined by table E.5
   * in ETSI TS 102 366.
   *
   * @param xpp The parser from which to read.
   * @return The parsed number of channels, or {@link Format#NO_VALUE} if the channel count could
   *     not be parsed.
   */
  protected static int parseDolbyChannelConfiguration(XmlPullParser xpp) {
    String value = Util.toLowerInvariant(xpp.getAttributeValue(null, "value"));
    if (value == null) {
      return Format.NO_VALUE;
    }
    switch (value) {
      case "4000":
        return 1;
      case "a000":
        return 2;
      case "f801":
        return 6;
      case "fa01":
        return 8;
      default:
        return Format.NO_VALUE;
    }
  }

  /** A parsed Representation element. */
  protected static final class RepresentationInfo {

    public final Format format;
    public final String baseUrl;
    public final SegmentBase segmentBase;
    public final String drmSchemeType;
    public final ArrayList<SchemeData> drmSchemeDatas;
    public final ArrayList<Descriptor> inbandEventStreams;
    public final long revisionId;

    public RepresentationInfo(Format format, String baseUrl, SegmentBase segmentBase,
        String drmSchemeType, ArrayList<SchemeData> drmSchemeDatas,
        ArrayList<Descriptor> inbandEventStreams, long revisionId) {
      this.format = format;
      this.baseUrl = baseUrl;
      this.segmentBase = segmentBase;
      this.drmSchemeType = drmSchemeType;
      this.drmSchemeDatas = drmSchemeDatas;
      this.inbandEventStreams = inbandEventStreams;
      this.revisionId = revisionId;
    }

  }

}<|MERGE_RESOLUTION|>--- conflicted
+++ resolved
@@ -390,28 +390,7 @@
 
     do {
       xpp.next();
-<<<<<<< HEAD
       if (XmlPullParserUtil.isStartTag(xpp, "widevine:license")) {
-=======
-      if (data == null && XmlPullParserUtil.isStartTag(xpp, "cenc:pssh")
-          && xpp.next() == XmlPullParser.TEXT) {
-        // The cenc:pssh element is defined in 23001-7:2015.
-        data = Base64.decode(xpp.getText(), Base64.DEFAULT);
-        uuid = PsshAtomUtil.parseUuid(data);
-        if (uuid == null) {
-          Log.w(TAG, "Skipping malformed cenc:pssh data");
-          data = null;
-        } else if (uuid.equals(C.WIDEVINE_UUID) && PSSHQuirks.DOWNGRADE_WIDEVINE_PSSH_V1) {
-          data = PsshAtomUtil.downgradePsshVersion(data);
-        }
-      } else if (data == null && isPlayReady && XmlPullParserUtil.isStartTag(xpp, "mspr:pro")
-          && xpp.next() == XmlPullParser.TEXT) {
-        // The mspr:pro element is defined in DASH Content Protection using Microsoft PlayReady.
-        data = PsshAtomUtil.buildPsshAtom(C.PLAYREADY_UUID,
-            Base64.decode(xpp.getText(), Base64.DEFAULT));
-        uuid = C.PLAYREADY_UUID;
-      } else if (XmlPullParserUtil.isStartTag(xpp, "widevine:license")) {
->>>>>>> 3a553a54
         String robustnessLevel = xpp.getAttributeValue(null, "robustness_level");
         requiresSecureDecoder = robustnessLevel != null && robustnessLevel.startsWith("HW");
       } else if (data == null) {
@@ -422,6 +401,8 @@
           if (uuid == null) {
             Log.w(TAG, "Skipping malformed cenc:pssh data");
             data = null;
+          } else if (uuid.equals(C.WIDEVINE_UUID) && PSSHQuirks.DOWNGRADE_WIDEVINE_PSSH_V1) {
+	          data = PsshAtomUtil.downgradePsshVersion(data);
           }
         } else if (C.PLAYREADY_UUID.equals(uuid) && XmlPullParserUtil.isStartTag(xpp, "mspr:pro")
             && xpp.next() == XmlPullParser.TEXT) {
