/*
 * Copyright (C) 2016 The Android Open Source Project
 *
 * Licensed under the Apache License, Version 2.0 (the "License");
 * you may not use this file except in compliance with the License.
 * You may obtain a copy of the License at
 *
 *      http://www.apache.org/licenses/LICENSE-2.0
 *
 * Unless required by applicable law or agreed to in writing, software
 * distributed under the License is distributed on an "AS IS" BASIS,
 * WITHOUT WARRANTIES OR CONDITIONS OF ANY KIND, either express or implied.
 * See the License for the specific language governing permissions and
 * limitations under the License.
 */
package com.google.android.exoplayer2.source.dash;

import android.net.Uri;
import android.os.Handler;
import android.os.SystemClock;
import androidx.annotation.Nullable;
import android.text.TextUtils;
import android.util.SparseArray;
import com.google.android.exoplayer2.C;
import com.google.android.exoplayer2.ExoPlayerLibraryInfo;
import com.google.android.exoplayer2.ParserException;
import com.google.android.exoplayer2.Timeline;
import com.google.android.exoplayer2.offline.FilteringManifestParser;
import com.google.android.exoplayer2.offline.StreamKey;
import com.google.android.exoplayer2.source.BaseMediaSource;
import com.google.android.exoplayer2.source.CompositeSequenceableLoaderFactory;
import com.google.android.exoplayer2.source.DefaultCompositeSequenceableLoaderFactory;
import com.google.android.exoplayer2.source.MediaPeriod;
import com.google.android.exoplayer2.source.MediaSource;
import com.google.android.exoplayer2.source.MediaSourceEventListener;
import com.google.android.exoplayer2.source.MediaSourceEventListener.EventDispatcher;
import com.google.android.exoplayer2.source.SequenceableLoader;
import com.google.android.exoplayer2.source.ads.AdsMediaSource;
import com.google.android.exoplayer2.source.dash.PlayerEmsgHandler.PlayerEmsgCallback;
import com.google.android.exoplayer2.source.dash.manifest.AdaptationSet;
import com.google.android.exoplayer2.source.dash.manifest.DashManifest;
import com.google.android.exoplayer2.source.dash.manifest.DashManifestParser;
import com.google.android.exoplayer2.source.dash.manifest.UtcTimingElement;
import com.google.android.exoplayer2.upstream.Allocator;
import com.google.android.exoplayer2.upstream.DataSource;
import com.google.android.exoplayer2.upstream.DefaultLoadErrorHandlingPolicy;
import com.google.android.exoplayer2.upstream.LoadErrorHandlingPolicy;
import com.google.android.exoplayer2.upstream.Loader;
import com.google.android.exoplayer2.upstream.Loader.LoadErrorAction;
import com.google.android.exoplayer2.upstream.LoaderErrorThrower;
import com.google.android.exoplayer2.upstream.ParsingLoadable;
import com.google.android.exoplayer2.upstream.TransferListener;
import com.google.android.exoplayer2.util.Assertions;
import com.google.android.exoplayer2.util.Log;
import com.google.android.exoplayer2.util.Util;
import java.io.BufferedReader;
import java.io.IOException;
import java.io.InputStream;
import java.io.InputStreamReader;
import java.nio.charset.Charset;
import java.text.ParseException;
import java.text.SimpleDateFormat;
import java.util.List;
import java.util.Locale;
import java.util.TimeZone;
import java.util.regex.Matcher;
import java.util.regex.Pattern;

/** A DASH {@link MediaSource}. */
public final class DashMediaSource extends BaseMediaSource {

  static {
    ExoPlayerLibraryInfo.registerModule("goog.exo.dash");
  }

  /** Factory for {@link DashMediaSource}s. */
  public static final class Factory implements AdsMediaSource.MediaSourceFactory {

    private final DashChunkSource.Factory chunkSourceFactory;
    @Nullable private final DataSource.Factory manifestDataSourceFactory;

    @Nullable private ParsingLoadable.Parser<? extends DashManifest> manifestParser;
    @Nullable private List<StreamKey> streamKeys;
    private CompositeSequenceableLoaderFactory compositeSequenceableLoaderFactory;
    private LoadErrorHandlingPolicy loadErrorHandlingPolicy;
    private long livePresentationDelayMs;
    private boolean livePresentationDelayOverridesManifest;
    private final @Nullable Long minUpdateOverride;
    private boolean isCreateCalled;
    @Nullable private Object tag;

    /**
     * Creates a new factory for {@link DashMediaSource}s.
     *
     * @param dataSourceFactory A factory for {@link DataSource} instances that will be used to load
     *     manifest and media data.
     */
    public Factory(DataSource.Factory dataSourceFactory) {
      this(new DefaultDashChunkSource.Factory(dataSourceFactory), dataSourceFactory, null);
    }

    /**
     * Creates a new factory for {@link DashMediaSource}s.
     *
     * @param chunkSourceFactory A factory for {@link DashChunkSource} instances.
     * @param manifestDataSourceFactory A factory for {@link DataSource} instances that will be used
     *     to load (and refresh) the manifest. May be {@code null} if the factory will only ever be
     *     used to create create media sources with sideloaded manifests via {@link
     *     #createMediaSource(DashManifest, Handler, MediaSourceEventListener)}.
     * @param minUpdateOverride Optional override for the minUpdatePeriodMs from the dash manifest. If this is set,
     *     the value from the manifest will not be used (when the manifest is dynamic)
     */
    public Factory(
        DashChunkSource.Factory chunkSourceFactory,
        @Nullable DataSource.Factory manifestDataSourceFactory,
        @Nullable Long minUpdateOverride) {
      this.chunkSourceFactory = Assertions.checkNotNull(chunkSourceFactory);
      this.manifestDataSourceFactory = manifestDataSourceFactory;
      this.minUpdateOverride = minUpdateOverride;
      loadErrorHandlingPolicy = new DefaultLoadErrorHandlingPolicy();
      livePresentationDelayMs = DEFAULT_LIVE_PRESENTATION_DELAY_MS;
      compositeSequenceableLoaderFactory = new DefaultCompositeSequenceableLoaderFactory();
    }

    /**
     * Sets a tag for the media source which will be published in the {@link
     * com.google.android.exoplayer2.Timeline} of the source as {@link
     * com.google.android.exoplayer2.Timeline.Window#tag}.
     *
     * @param tag A tag for the media source.
     * @return This factory, for convenience.
     * @throws IllegalStateException If one of the {@code create} methods has already been called.
     */
    public Factory setTag(Object tag) {
      Assertions.checkState(!isCreateCalled);
      this.tag = tag;
      return this;
    }

    /**
     * Sets the minimum number of times to retry if a loading error occurs. See {@link
     * #setLoadErrorHandlingPolicy} for the default value.
     *
     * <p>Calling this method is equivalent to calling {@link #setLoadErrorHandlingPolicy} with
     * {@link DefaultLoadErrorHandlingPolicy#DefaultLoadErrorHandlingPolicy(int)
     * DefaultLoadErrorHandlingPolicy(minLoadableRetryCount)}
     *
     * @param minLoadableRetryCount The minimum number of times to retry if a loading error occurs.
     * @return This factory, for convenience.
     * @throws IllegalStateException If one of the {@code create} methods has already been called.
     * @deprecated Use {@link #setLoadErrorHandlingPolicy(LoadErrorHandlingPolicy)} instead.
     */
    @Deprecated
    public Factory setMinLoadableRetryCount(int minLoadableRetryCount) {
      return setLoadErrorHandlingPolicy(new DefaultLoadErrorHandlingPolicy(minLoadableRetryCount));
    }

    /**
     * Sets the {@link LoadErrorHandlingPolicy}. The default value is created by calling {@link
     * DefaultLoadErrorHandlingPolicy#DefaultLoadErrorHandlingPolicy()}.
     *
     * <p>Calling this method overrides any calls to {@link #setMinLoadableRetryCount(int)}.
     *
     * @param loadErrorHandlingPolicy A {@link LoadErrorHandlingPolicy}.
     * @return This factory, for convenience.
     * @throws IllegalStateException If one of the {@code create} methods has already been called.
     */
    public Factory setLoadErrorHandlingPolicy(LoadErrorHandlingPolicy loadErrorHandlingPolicy) {
      Assertions.checkState(!isCreateCalled);
      this.loadErrorHandlingPolicy = loadErrorHandlingPolicy;
      return this;
    }

    /** @deprecated Use {@link #setLivePresentationDelayMs(long, boolean)}. */
    @Deprecated
    @SuppressWarnings("deprecation")
    public Factory setLivePresentationDelayMs(long livePresentationDelayMs) {
      if (livePresentationDelayMs == DEFAULT_LIVE_PRESENTATION_DELAY_PREFER_MANIFEST_MS) {
        return setLivePresentationDelayMs(DEFAULT_LIVE_PRESENTATION_DELAY_MS, false);
      } else {
        return setLivePresentationDelayMs(livePresentationDelayMs, true);
      }
    }

    /**
     * Sets the duration in milliseconds by which the default start position should precede the end
     * of the live window for live playbacks. The {@code overridesManifest} parameter specifies
     * whether the value is used in preference to one in the manifest, if present. The default value
     * is {@link #DEFAULT_LIVE_PRESENTATION_DELAY_MS}, and by default {@code overridesManifest} is
     * false.
     *
     * @param livePresentationDelayMs For live playbacks, the duration in milliseconds by which the
     *     default start position should precede the end of the live window.
     * @param overridesManifest Whether the value is used in preference to one in the manifest, if
     *     present.
     * @return This factory, for convenience.
     * @throws IllegalStateException If one of the {@code create} methods has already been called.
     */
    public Factory setLivePresentationDelayMs(
        long livePresentationDelayMs, boolean overridesManifest) {
      Assertions.checkState(!isCreateCalled);
      this.livePresentationDelayMs = livePresentationDelayMs;
      this.livePresentationDelayOverridesManifest = overridesManifest;
      return this;
    }

    /**
     * Sets the manifest parser to parse loaded manifest data when loading a manifest URI.
     *
     * @param manifestParser A parser for loaded manifest data.
     * @return This factory, for convenience.
     * @throws IllegalStateException If one of the {@code create} methods has already been called.
     */
    public Factory setManifestParser(
        ParsingLoadable.Parser<? extends DashManifest> manifestParser) {
      Assertions.checkState(!isCreateCalled);
      this.manifestParser = Assertions.checkNotNull(manifestParser);
      return this;
    }

    /**
     * Sets a list of {@link StreamKey stream keys} by which the manifest is filtered.
     *
     * @param streamKeys A list of {@link StreamKey stream keys}.
     * @return This factory, for convenience.
     * @throws IllegalStateException If one of the {@code create} methods has already been called.
     */
    public Factory setStreamKeys(List<StreamKey> streamKeys) {
      Assertions.checkState(!isCreateCalled);
      this.streamKeys = streamKeys;
      return this;
    }

    /**
     * Sets the factory to create composite {@link SequenceableLoader}s for when this media source
     * loads data from multiple streams (video, audio etc...). The default is an instance of {@link
     * DefaultCompositeSequenceableLoaderFactory}.
     *
     * @param compositeSequenceableLoaderFactory A factory to create composite {@link
     *     SequenceableLoader}s for when this media source loads data from multiple streams (video,
     *     audio etc...).
     * @return This factory, for convenience.
     * @throws IllegalStateException If one of the {@code create} methods has already been called.
     */
    public Factory setCompositeSequenceableLoaderFactory(
        CompositeSequenceableLoaderFactory compositeSequenceableLoaderFactory) {
      Assertions.checkState(!isCreateCalled);
      this.compositeSequenceableLoaderFactory =
          Assertions.checkNotNull(compositeSequenceableLoaderFactory);
      return this;
    }

    /**
     * Returns a new {@link DashMediaSource} using the current parameters and the specified
     * sideloaded manifest.
     *
     * @param manifest The manifest. {@link DashManifest#dynamic} must be false.
     * @return The new {@link DashMediaSource}.
     * @throws IllegalArgumentException If {@link DashManifest#dynamic} is true.
     */
    public DashMediaSource createMediaSource(DashManifest manifest) {
      Assertions.checkArgument(!manifest.dynamic);
      isCreateCalled = true;
      if (streamKeys != null && !streamKeys.isEmpty()) {
        manifest = manifest.copy(streamKeys);
      }
      return new DashMediaSource(
          manifest,
          /* manifestUri= */ null,
          /* manifestDataSourceFactory= */ null,
          /* manifestParser= */ null,
          chunkSourceFactory,
          compositeSequenceableLoaderFactory,
          loadErrorHandlingPolicy,
          livePresentationDelayMs,
          livePresentationDelayOverridesManifest,
          tag,
          minUpdateOverride);
    }

    /**
     * @deprecated Use {@link #createMediaSource(DashManifest)} and {@link
     *     #addEventListener(Handler, MediaSourceEventListener)} instead.
     */
    @Deprecated
    public DashMediaSource createMediaSource(
        DashManifest manifest,
        @Nullable Handler eventHandler,
        @Nullable MediaSourceEventListener eventListener) {
      DashMediaSource mediaSource = createMediaSource(manifest);
      if (eventHandler != null && eventListener != null) {
        mediaSource.addEventListener(eventHandler, eventListener);
      }
      return mediaSource;
    }

    /**
     * Returns a new {@link DashMediaSource} using the current parameters.
     *
     * @param manifestUri The manifest {@link Uri}.
     * @return The new {@link DashMediaSource}.
     */
    @Override
    public DashMediaSource createMediaSource(Uri manifestUri) {
      isCreateCalled = true;
      if (manifestParser == null) {
        manifestParser = new DashManifestParser();
      }
      if (streamKeys != null) {
        manifestParser = new FilteringManifestParser<>(manifestParser, streamKeys);
      }
      return new DashMediaSource(
          /* manifest= */ null,
          Assertions.checkNotNull(manifestUri),
          manifestDataSourceFactory,
          manifestParser,
          chunkSourceFactory,
          compositeSequenceableLoaderFactory,
          loadErrorHandlingPolicy,
          livePresentationDelayMs,
          livePresentationDelayOverridesManifest,
          tag,
          minUpdateOverride);
    }

    /**
     * @deprecated Use {@link #createMediaSource(Uri)} and {@link #addEventListener(Handler,
     *     MediaSourceEventListener)} instead.
     */
    @Deprecated
    public DashMediaSource createMediaSource(
        Uri manifestUri,
        @Nullable Handler eventHandler,
        @Nullable MediaSourceEventListener eventListener) {
      DashMediaSource mediaSource = createMediaSource(manifestUri);
      if (eventHandler != null && eventListener != null) {
        mediaSource.addEventListener(eventHandler, eventListener);
      }
      return mediaSource;
    }

    @Override
    public int[] getSupportedTypes() {
      return new int[] {C.TYPE_DASH};
    }
  }

  /**
   * The default presentation delay for live streams. The presentation delay is the duration by
   * which the default start position precedes the end of the live window.
   */
  public static final long DEFAULT_LIVE_PRESENTATION_DELAY_MS = 30000;
  /** @deprecated Use {@link #DEFAULT_LIVE_PRESENTATION_DELAY_MS}. */
  @Deprecated
  public static final long DEFAULT_LIVE_PRESENTATION_DELAY_FIXED_MS =
      DEFAULT_LIVE_PRESENTATION_DELAY_MS;
  /** @deprecated Use of this parameter is no longer necessary. */
  @Deprecated public static final long DEFAULT_LIVE_PRESENTATION_DELAY_PREFER_MANIFEST_MS = -1;

  /**
   * The interval in milliseconds between invocations of {@link
   * SourceInfoRefreshListener#onSourceInfoRefreshed(MediaSource, Timeline, Object)} when the
   * source's {@link Timeline} is changing dynamically (for example, for incomplete live streams).
   */
  private static final int NOTIFY_MANIFEST_INTERVAL_MS = 5000;
  /**
   * The minimum default start position for live streams, relative to the start of the live window.
   */
  private static final long MIN_LIVE_DEFAULT_START_POSITION_US = 5000000;

  private static final String TAG = "DashMediaSource";

  private final boolean sideloadedManifest;
  private final DataSource.Factory manifestDataSourceFactory;
  private final DashChunkSource.Factory chunkSourceFactory;
  private final CompositeSequenceableLoaderFactory compositeSequenceableLoaderFactory;
  private final LoadErrorHandlingPolicy loadErrorHandlingPolicy;
  private final long livePresentationDelayMs;
  private final boolean livePresentationDelayOverridesManifest;
  private final EventDispatcher manifestEventDispatcher;
  private final ParsingLoadable.Parser<? extends DashManifest> manifestParser;
  private final ManifestCallback manifestCallback;
  private final Object manifestUriLock;
  private final SparseArray<DashMediaPeriod> periodsById;
  private final Runnable refreshManifestRunnable;
  private final Runnable simulateManifestRefreshRunnable;
  private final PlayerEmsgCallback playerEmsgCallback;
  private final LoaderErrorThrower manifestLoadErrorThrower;
  private final @Nullable Object tag;
  private final @Nullable Long minUpdateOverride;

  private DataSource dataSource;
  private Loader loader;
  private @Nullable TransferListener mediaTransferListener;

  private IOException manifestFatalError;
  private Handler handler;

  private Uri initialManifestUri;
  private Uri manifestUri;
  private DashManifest manifest;
  private boolean manifestLoadPending;
  private long manifestLoadStartTimestampMs;
  private long manifestLoadEndTimestampMs;
  private long elapsedRealtimeOffsetMs;

  private int staleManifestReloadAttempt;
  private long expiredManifestPublishTimeUs;

  private int firstPeriodId;

  /**
   * Constructs an instance to play a given {@link DashManifest}, which must be static.
   *
   * @param manifest The manifest. {@link DashManifest#dynamic} must be false.
   * @param chunkSourceFactory A factory for {@link DashChunkSource} instances.
   * @param eventHandler A handler for events. May be null if delivery of events is not required.
   * @param eventListener A listener of events. May be null if delivery of events is not required.
   * @deprecated Use {@link Factory} instead.
   */
  @Deprecated
  @SuppressWarnings("deprecation")
  public DashMediaSource(
      DashManifest manifest,
      DashChunkSource.Factory chunkSourceFactory,
      Handler eventHandler,
      MediaSourceEventListener eventListener) {
    this(
        manifest,
        chunkSourceFactory,
        DefaultLoadErrorHandlingPolicy.DEFAULT_MIN_LOADABLE_RETRY_COUNT,
        eventHandler,
        eventListener);
  }

  /**
   * Constructs an instance to play a given {@link DashManifest}, which must be static.
   *
   * @param manifest The manifest. {@link DashManifest#dynamic} must be false.
   * @param chunkSourceFactory A factory for {@link DashChunkSource} instances.
   * @param minLoadableRetryCount The minimum number of times to retry if a loading error occurs.
   * @param eventHandler A handler for events. May be null if delivery of events is not required.
   * @param eventListener A listener of events. May be null if delivery of events is not required.
   * @deprecated Use {@link Factory} instead.
   */
  @Deprecated
  public DashMediaSource(
      DashManifest manifest,
      DashChunkSource.Factory chunkSourceFactory,
      int minLoadableRetryCount,
      Handler eventHandler,
      MediaSourceEventListener eventListener) {
    this(
        manifest,
        /* manifestUri= */ null,
        /* manifestDataSourceFactory= */ null,
        /* manifestParser= */ null,
        chunkSourceFactory,
        new DefaultCompositeSequenceableLoaderFactory(),
        new DefaultLoadErrorHandlingPolicy(minLoadableRetryCount),
        DEFAULT_LIVE_PRESENTATION_DELAY_MS,
        /* livePresentationDelayOverridesManifest= */ false,
        /* tag= */ null,
        /* minUpdateOverride= */ null);
    if (eventHandler != null && eventListener != null) {
      addEventListener(eventHandler, eventListener);
    }
  }

  /**
   * Constructs an instance to play the manifest at a given {@link Uri}, which may be dynamic or
   * static.
   *
   * @param manifestUri The manifest {@link Uri}.
   * @param manifestDataSourceFactory A factory for {@link DataSource} instances that will be used
   *     to load (and refresh) the manifest.
   * @param chunkSourceFactory A factory for {@link DashChunkSource} instances.
   * @param eventHandler A handler for events. May be null if delivery of events is not required.
   * @param eventListener A listener of events. May be null if delivery of events is not required.
   * @deprecated Use {@link Factory} instead.
   */
  @Deprecated
  @SuppressWarnings("deprecation")
  public DashMediaSource(
      Uri manifestUri,
      DataSource.Factory manifestDataSourceFactory,
      DashChunkSource.Factory chunkSourceFactory,
      Handler eventHandler,
      MediaSourceEventListener eventListener) {
    this(
        manifestUri,
        manifestDataSourceFactory,
        chunkSourceFactory,
        DefaultLoadErrorHandlingPolicy.DEFAULT_MIN_LOADABLE_RETRY_COUNT,
        DEFAULT_LIVE_PRESENTATION_DELAY_PREFER_MANIFEST_MS,
        eventHandler,
        eventListener);
  }

  /**
   * Constructs an instance to play the manifest at a given {@link Uri}, which may be dynamic or
   * static.
   *
   * @param manifestUri The manifest {@link Uri}.
   * @param manifestDataSourceFactory A factory for {@link DataSource} instances that will be used
   *     to load (and refresh) the manifest.
   * @param chunkSourceFactory A factory for {@link DashChunkSource} instances.
   * @param minLoadableRetryCount The minimum number of times to retry if a loading error occurs.
   * @param livePresentationDelayMs For live playbacks, the duration in milliseconds by which the
   *     default start position should precede the end of the live window. Use {@link
   *     #DEFAULT_LIVE_PRESENTATION_DELAY_PREFER_MANIFEST_MS} to use the value specified by the
   *     manifest, if present.
   * @param eventHandler A handler for events. May be null if delivery of events is not required.
   * @param eventListener A listener of events. May be null if delivery of events is not required.
   * @deprecated Use {@link Factory} instead.
   */
  @Deprecated
  @SuppressWarnings("deprecation")
  public DashMediaSource(
      Uri manifestUri,
      DataSource.Factory manifestDataSourceFactory,
      DashChunkSource.Factory chunkSourceFactory,
      int minLoadableRetryCount,
      long livePresentationDelayMs,
      Handler eventHandler,
      MediaSourceEventListener eventListener) {
    this(
        manifestUri,
        manifestDataSourceFactory,
        new DashManifestParser(),
        chunkSourceFactory,
        minLoadableRetryCount,
        livePresentationDelayMs,
        eventHandler,
        eventListener);
  }

  /**
   * Constructs an instance to play the manifest at a given {@link Uri}, which may be dynamic or
   * static.
   *
   * @param manifestUri The manifest {@link Uri}.
   * @param manifestDataSourceFactory A factory for {@link DataSource} instances that will be used
   *     to load (and refresh) the manifest.
   * @param manifestParser A parser for loaded manifest data.
   * @param chunkSourceFactory A factory for {@link DashChunkSource} instances.
   * @param minLoadableRetryCount The minimum number of times to retry if a loading error occurs.
   * @param livePresentationDelayMs For live playbacks, the duration in milliseconds by which the
   *     default start position should precede the end of the live window. Use {@link
   *     #DEFAULT_LIVE_PRESENTATION_DELAY_PREFER_MANIFEST_MS} to use the value specified by the
   *     manifest, if present.
   * @param eventHandler A handler for events. May be null if delivery of events is not required.
   * @param eventListener A listener of events. May be null if delivery of events is not required.
   * @deprecated Use {@link Factory} instead.
   */
  @Deprecated
  @SuppressWarnings("deprecation")
  public DashMediaSource(
      Uri manifestUri,
      DataSource.Factory manifestDataSourceFactory,
      ParsingLoadable.Parser<? extends DashManifest> manifestParser,
      DashChunkSource.Factory chunkSourceFactory,
      int minLoadableRetryCount,
      long livePresentationDelayMs,
      Handler eventHandler,
      MediaSourceEventListener eventListener) {
    this(
        /* manifest= */ null,
        manifestUri,
        manifestDataSourceFactory,
        manifestParser,
        chunkSourceFactory,
        new DefaultCompositeSequenceableLoaderFactory(),
        new DefaultLoadErrorHandlingPolicy(minLoadableRetryCount),
        livePresentationDelayMs == DEFAULT_LIVE_PRESENTATION_DELAY_PREFER_MANIFEST_MS
            ? DEFAULT_LIVE_PRESENTATION_DELAY_MS
            : livePresentationDelayMs,
        livePresentationDelayMs != DEFAULT_LIVE_PRESENTATION_DELAY_PREFER_MANIFEST_MS,
        /* tag= */ null,
        /* minUpdateOverride= */ null);
    if (eventHandler != null && eventListener != null) {
      addEventListener(eventHandler, eventListener);
    }
  }

  private DashMediaSource(
      DashManifest manifest,
      Uri manifestUri,
      DataSource.Factory manifestDataSourceFactory,
      ParsingLoadable.Parser<? extends DashManifest> manifestParser,
      DashChunkSource.Factory chunkSourceFactory,
      CompositeSequenceableLoaderFactory compositeSequenceableLoaderFactory,
      LoadErrorHandlingPolicy loadErrorHandlingPolicy,
      long livePresentationDelayMs,
      boolean livePresentationDelayOverridesManifest,
      @Nullable Object tag,
      @Nullable Long minUpdateOverride) {
    this.initialManifestUri = manifestUri;
    this.manifest = manifest;
    this.manifestUri = manifestUri;
    this.manifestDataSourceFactory = manifestDataSourceFactory;
    this.manifestParser = manifestParser;
    this.chunkSourceFactory = chunkSourceFactory;
    this.loadErrorHandlingPolicy = loadErrorHandlingPolicy;
    this.livePresentationDelayMs = livePresentationDelayMs;
    this.livePresentationDelayOverridesManifest = livePresentationDelayOverridesManifest;
    this.compositeSequenceableLoaderFactory = compositeSequenceableLoaderFactory;
    this.tag = tag;
    this.minUpdateOverride = minUpdateOverride;
    sideloadedManifest = manifest != null;
    manifestEventDispatcher = createEventDispatcher(/* mediaPeriodId= */ null);
    manifestUriLock = new Object();
    periodsById = new SparseArray<>();
    playerEmsgCallback = new DefaultPlayerEmsgCallback();
    expiredManifestPublishTimeUs = C.TIME_UNSET;
    if (sideloadedManifest) {
      Assertions.checkState(!manifest.dynamic);
      manifestCallback = null;
      refreshManifestRunnable = null;
      simulateManifestRefreshRunnable = null;
      manifestLoadErrorThrower = new LoaderErrorThrower.Dummy();
    } else {
      manifestCallback = new ManifestCallback();
      manifestLoadErrorThrower = new ManifestLoadErrorThrower();
      refreshManifestRunnable = this::startLoadingManifest;
      simulateManifestRefreshRunnable = () -> processManifest(false);
    }
  }

  /**
   * Manually replaces the manifest {@link Uri}.
   *
   * @param manifestUri The replacement manifest {@link Uri}.
   */
  public void replaceManifestUri(Uri manifestUri) {
    synchronized (manifestUriLock) {
      this.manifestUri = manifestUri;
      this.initialManifestUri = manifestUri;
    }
  }

  // MediaSource implementation.

  @Override
  @Nullable
  public Object getTag() {
    return tag;
  }

  @Override
  public void prepareSourceInternal(@Nullable TransferListener mediaTransferListener) {
    this.mediaTransferListener = mediaTransferListener;
    if (sideloadedManifest) {
      processManifest(false);
    } else {
      dataSource = manifestDataSourceFactory.createDataSource();
      loader = new Loader("Loader:DashMediaSource");
      handler = new Handler();
      startLoadingManifest();
    }
  }

  @Override
  public void maybeThrowSourceInfoRefreshError() throws IOException {
    manifestLoadErrorThrower.maybeThrowError();
  }

  @Override
  public MediaPeriod createPeriod(
      MediaPeriodId periodId, Allocator allocator, long startPositionUs) {
    int periodIndex = (Integer) periodId.periodUid - firstPeriodId;
    EventDispatcher periodEventDispatcher =
        createEventDispatcher(periodId, manifest.getPeriod(periodIndex).startMs);
    DashMediaPeriod mediaPeriod =
        new DashMediaPeriod(
            firstPeriodId + periodIndex,
            manifest,
            periodIndex,
            chunkSourceFactory,
            mediaTransferListener,
            loadErrorHandlingPolicy,
            periodEventDispatcher,
            elapsedRealtimeOffsetMs,
            manifestLoadErrorThrower,
            allocator,
            compositeSequenceableLoaderFactory,
            playerEmsgCallback);
    periodsById.put(mediaPeriod.id, mediaPeriod);
    return mediaPeriod;
  }

  @Override
  public void releasePeriod(MediaPeriod mediaPeriod) {
    DashMediaPeriod dashMediaPeriod = (DashMediaPeriod) mediaPeriod;
    dashMediaPeriod.release();
    periodsById.remove(dashMediaPeriod.id);
  }

  @Override
  public void releaseSourceInternal() {
    manifestLoadPending = false;
    dataSource = null;
    if (loader != null) {
      loader.release();
      loader = null;
    }
    manifestLoadStartTimestampMs = 0;
    manifestLoadEndTimestampMs = 0;
    manifest = sideloadedManifest ? manifest : null;
    manifestUri = initialManifestUri;
    manifestFatalError = null;
    if (handler != null) {
      handler.removeCallbacksAndMessages(null);
      handler = null;
    }
    elapsedRealtimeOffsetMs = 0;
    staleManifestReloadAttempt = 0;
    expiredManifestPublishTimeUs = C.TIME_UNSET;
    firstPeriodId = 0;
    periodsById.clear();
  }

  // PlayerEmsgCallback callbacks.

  /* package */ void onDashManifestRefreshRequested() {
    handler.removeCallbacks(simulateManifestRefreshRunnable);
    startLoadingManifest();
  }

  /* package */ void onDashManifestPublishTimeExpired(long expiredManifestPublishTimeUs) {
    if (this.expiredManifestPublishTimeUs == C.TIME_UNSET
        || this.expiredManifestPublishTimeUs < expiredManifestPublishTimeUs) {
      this.expiredManifestPublishTimeUs = expiredManifestPublishTimeUs;
    }
  }

  // Loadable callbacks.

  /* package */ void onManifestLoadCompleted(ParsingLoadable<DashManifest> loadable,
      long elapsedRealtimeMs, long loadDurationMs) {
    manifestEventDispatcher.loadCompleted(
        loadable.dataSpec,
        loadable.getUri(),
        loadable.getResponseHeaders(),
        loadable.type,
        elapsedRealtimeMs,
        loadDurationMs,
        loadable.bytesLoaded());
    DashManifest newManifest = loadable.getResult();

    int oldPeriodCount = manifest == null ? 0 : manifest.getPeriodCount();
    int removedPeriodCount = 0;
    long newFirstPeriodStartTimeMs = newManifest.getPeriod(0).startMs;
<<<<<<< HEAD
    while (removedPeriodCount < oldPeriodCount
        && manifest.getPeriod(removedPeriodCount).startMs < newFirstPeriodStartTimeMs) {
      removedPeriodCount++;
=======
    final String newPeriodId = newManifest.getPeriod(0).id;
    if (newManifest.dynamic && newPeriodId != null) {
      while (removedPeriodCount < periodCount) {
        final String periodId = manifest.getPeriod(removedPeriodCount).id;
        if ((periodId == null)||(!periodId.equals(newPeriodId))) {
          removedPeriodCount++;
        } else {
          break;
        }
      }
    } else {
      while (removedPeriodCount < periodCount
              && manifest.getPeriod(removedPeriodCount).startMs < newFirstPeriodStartTimeMs) {
        removedPeriodCount++;
      }
>>>>>>> 7272fc57
    }

    if (newManifest.dynamic) {
      boolean isManifestStale = false;
      if (oldPeriodCount - removedPeriodCount > newManifest.getPeriodCount()) {
        // After discarding old periods, we should never have more periods than listed in the new
        // manifest. That would mean that a previously announced period is no longer advertised. If
        // this condition occurs, assume that we are hitting a manifest server that is out of sync
        // and
        // behind.
        Log.w(TAG, "Loaded out of sync manifest");
        isManifestStale = true;
      } else if (expiredManifestPublishTimeUs != C.TIME_UNSET
          && newManifest.publishTimeMs * 1000 <= expiredManifestPublishTimeUs) {
        // If we receive a dynamic manifest that's older than expected (i.e. its publish time has
        // expired, or it's dynamic and we know the presentation has ended), then this manifest is
        // stale.
        Log.w(
            TAG,
            "Loaded stale dynamic manifest: "
                + newManifest.publishTimeMs
                + ", "
                + expiredManifestPublishTimeUs);
        isManifestStale = true;
      }

      if (isManifestStale) {
        if (staleManifestReloadAttempt++
            < loadErrorHandlingPolicy.getMinimumLoadableRetryCount(loadable.type)) {
          scheduleManifestRefresh(getManifestLoadRetryDelayMillis());
        } else {
          manifestFatalError = new DashManifestStaleException();
        }
        return;
      }
      staleManifestReloadAttempt = 0;
    }

    manifest = newManifest;
    manifestLoadPending &= manifest.dynamic;
    manifestLoadStartTimestampMs = elapsedRealtimeMs - loadDurationMs;
    manifestLoadEndTimestampMs = elapsedRealtimeMs;
    if (manifest.location != null) {
      synchronized (manifestUriLock) {
        // This condition checks that replaceManifestUri wasn't called between the start and end of
        // this load. If it was, we ignore the manifest location and prefer the manual replacement.
        @SuppressWarnings("ReferenceEquality")
        boolean isSameUriInstance = loadable.dataSpec.uri == manifestUri;
        if (isSameUriInstance) {
          manifestUri = manifest.location;
        }
      }
    }

    if (oldPeriodCount == 0) {
      if (manifest.dynamic && manifest.utcTiming != null) {
        resolveUtcTimingElement(manifest.utcTiming);
      } else {
        processManifest(true);
      }
    } else {
      firstPeriodId += removedPeriodCount;
      processManifest(true);
    }
  }

  /* package */ LoadErrorAction onManifestLoadError(
      ParsingLoadable<DashManifest> loadable,
      long elapsedRealtimeMs,
      long loadDurationMs,
      IOException error,
      int errorCount) {
    long retryDelayMs =
        loadErrorHandlingPolicy.getRetryDelayMsFor(
            C.DATA_TYPE_MANIFEST, loadDurationMs, error, errorCount);
    LoadErrorAction loadErrorAction =
        retryDelayMs == C.TIME_UNSET
            ? Loader.DONT_RETRY_FATAL
            : Loader.createRetryAction(/* resetErrorCount= */ false, retryDelayMs);
    manifestEventDispatcher.loadError(
        loadable.dataSpec,
        loadable.getUri(),
        loadable.getResponseHeaders(),
        loadable.type,
        elapsedRealtimeMs,
        loadDurationMs,
        loadable.bytesLoaded(),
        error,
        !loadErrorAction.isRetry());
    return loadErrorAction;
  }

  /* package */ void onUtcTimestampLoadCompleted(ParsingLoadable<Long> loadable,
      long elapsedRealtimeMs, long loadDurationMs) {
    manifestEventDispatcher.loadCompleted(
        loadable.dataSpec,
        loadable.getUri(),
        loadable.getResponseHeaders(),
        loadable.type,
        elapsedRealtimeMs,
        loadDurationMs,
        loadable.bytesLoaded());
    onUtcTimestampResolved(loadable.getResult() - elapsedRealtimeMs);
  }

  /* package */ LoadErrorAction onUtcTimestampLoadError(
      ParsingLoadable<Long> loadable,
      long elapsedRealtimeMs,
      long loadDurationMs,
      IOException error) {
    manifestEventDispatcher.loadError(
        loadable.dataSpec,
        loadable.getUri(),
        loadable.getResponseHeaders(),
        loadable.type,
        elapsedRealtimeMs,
        loadDurationMs,
        loadable.bytesLoaded(),
        error,
        true);
    onUtcTimestampResolutionError(error);
    return Loader.DONT_RETRY;
  }

  /* package */ void onLoadCanceled(ParsingLoadable<?> loadable, long elapsedRealtimeMs,
      long loadDurationMs) {
    manifestEventDispatcher.loadCanceled(
        loadable.dataSpec,
        loadable.getUri(),
        loadable.getResponseHeaders(),
        loadable.type,
        elapsedRealtimeMs,
        loadDurationMs,
        loadable.bytesLoaded());
  }

  // Internal methods.

  private void resolveUtcTimingElement(UtcTimingElement timingElement) {
    String scheme = timingElement.schemeIdUri;
    if (Util.areEqual(scheme, "urn:mpeg:dash:utc:direct:2014")
        || Util.areEqual(scheme, "urn:mpeg:dash:utc:direct:2012")) {
      resolveUtcTimingElementDirect(timingElement);
    } else if (Util.areEqual(scheme, "urn:mpeg:dash:utc:http-iso:2014")
        || Util.areEqual(scheme, "urn:mpeg:dash:utc:http-iso:2012")) {
      resolveUtcTimingElementHttp(timingElement, new Iso8601Parser());
    } else if (Util.areEqual(scheme, "urn:mpeg:dash:utc:http-xsdate:2014")
        || Util.areEqual(scheme, "urn:mpeg:dash:utc:http-xsdate:2012")) {
      resolveUtcTimingElementHttp(timingElement, new XsDateTimeParser());
    } else {
      // Unsupported scheme.
      onUtcTimestampResolutionError(new IOException("Unsupported UTC timing scheme"));
    }
  }

  private void resolveUtcTimingElementDirect(UtcTimingElement timingElement) {
    try {
      long utcTimestampMs = Util.parseXsDateTime(timingElement.value);
      onUtcTimestampResolved(utcTimestampMs - manifestLoadEndTimestampMs);
    } catch (ParserException e) {
      onUtcTimestampResolutionError(e);
    }
  }

  private void resolveUtcTimingElementHttp(UtcTimingElement timingElement,
      ParsingLoadable.Parser<Long> parser) {
    startLoading(new ParsingLoadable<>(dataSource, Uri.parse(timingElement.value),
        C.DATA_TYPE_TIME_SYNCHRONIZATION, parser), new UtcTimestampCallback(), 1);
  }

  private void onUtcTimestampResolved(long elapsedRealtimeOffsetMs) {
    this.elapsedRealtimeOffsetMs = elapsedRealtimeOffsetMs;
    processManifest(true);
  }

  private void onUtcTimestampResolutionError(IOException error) {
    Log.e(TAG, "Failed to resolve UtcTiming element.", error);
    // Be optimistic and continue in the hope that the device clock is correct.
    processManifest(true);
  }

  private void processManifest(boolean scheduleRefresh) {
    // Update any periods.
    for (int i = 0; i < periodsById.size(); i++) {
      int id = periodsById.keyAt(i);
      if (id >= firstPeriodId) {
        periodsById.valueAt(i).updateManifest(manifest, id - firstPeriodId);
      } else {
        // This period has been removed from the manifest so it doesn't need to be updated.
      }
    }
    // Update the window.
    boolean windowChangingImplicitly = false;
    int lastPeriodIndex = manifest.getPeriodCount() - 1;
    PeriodSeekInfo firstPeriodSeekInfo = PeriodSeekInfo.createPeriodSeekInfo(manifest.getPeriod(0),
        manifest.getPeriodDurationUs(0));
    PeriodSeekInfo lastPeriodSeekInfo = PeriodSeekInfo.createPeriodSeekInfo(
        manifest.getPeriod(lastPeriodIndex), manifest.getPeriodDurationUs(lastPeriodIndex));
    // Get the period-relative start/end times.
    long currentStartTimeUs = firstPeriodSeekInfo.availableStartTimeUs;
    long currentEndTimeUs = lastPeriodSeekInfo.availableEndTimeUs;
    if (manifest.dynamic && !lastPeriodSeekInfo.isIndexExplicit) {
      // The manifest describes an incomplete live stream. Update the start/end times to reflect the
      // live stream duration and the manifest's time shift buffer depth.
      long liveStreamDurationUs = getNowUnixTimeUs() - C.msToUs(manifest.availabilityStartTimeMs);
      long liveStreamEndPositionInLastPeriodUs = liveStreamDurationUs
          - C.msToUs(manifest.getPeriod(lastPeriodIndex).startMs);
      currentEndTimeUs = Math.min(liveStreamEndPositionInLastPeriodUs, currentEndTimeUs);
      if (manifest.timeShiftBufferDepthMs != C.TIME_UNSET) {
        long timeShiftBufferDepthUs = C.msToUs(manifest.timeShiftBufferDepthMs);
        long offsetInPeriodUs = currentEndTimeUs - timeShiftBufferDepthUs;
        int periodIndex = lastPeriodIndex;
        while (offsetInPeriodUs < 0 && periodIndex > 0) {
          offsetInPeriodUs += manifest.getPeriodDurationUs(--periodIndex);
        }
        if (periodIndex == 0) {
          currentStartTimeUs = Math.max(currentStartTimeUs, offsetInPeriodUs);
        } else {
          // The time shift buffer starts after the earliest period.
          // TODO: Does this ever happen?
          currentStartTimeUs = manifest.getPeriodDurationUs(0);
        }
      }
      windowChangingImplicitly = true;
    }
    long windowDurationUs = currentEndTimeUs - currentStartTimeUs;
    for (int i = 0; i < manifest.getPeriodCount() - 1; i++) {
      windowDurationUs += manifest.getPeriodDurationUs(i);
    }
    long windowDefaultStartPositionUs = 0;
    if (manifest.dynamic) {
      long presentationDelayForManifestMs = livePresentationDelayMs;
      if (!livePresentationDelayOverridesManifest
          && manifest.suggestedPresentationDelayMs != C.TIME_UNSET) {
        presentationDelayForManifestMs = manifest.suggestedPresentationDelayMs;
      }
      // Snap the default position to the start of the segment containing it.
      windowDefaultStartPositionUs = windowDurationUs - C.msToUs(presentationDelayForManifestMs);
      if (windowDefaultStartPositionUs < MIN_LIVE_DEFAULT_START_POSITION_US) {
        // The default start position is too close to the start of the live window. Set it to the
        // minimum default start position provided the window is at least twice as big. Else set
        // it to the middle of the window.
        windowDefaultStartPositionUs = Math.min(MIN_LIVE_DEFAULT_START_POSITION_US,
            windowDurationUs / 2);
      }
    }
    long windowStartTimeMs = manifest.availabilityStartTimeMs
        + manifest.getPeriod(0).startMs + C.usToMs(currentStartTimeUs);
    DashTimeline timeline =
        new DashTimeline(
            manifest.availabilityStartTimeMs,
            windowStartTimeMs,
            firstPeriodId,
            currentStartTimeUs,
            windowDurationUs,
            windowDefaultStartPositionUs,
            manifest,
            tag);
    refreshSourceInfo(timeline, manifest);

    if (!sideloadedManifest) {
      // Remove any pending simulated refresh.
      handler.removeCallbacks(simulateManifestRefreshRunnable);
      // If the window is changing implicitly, post a simulated manifest refresh to update it.
      if (windowChangingImplicitly) {
        handler.postDelayed(simulateManifestRefreshRunnable, NOTIFY_MANIFEST_INTERVAL_MS);
      }
      if (manifestLoadPending) {
        startLoadingManifest();
      } else if (scheduleRefresh
          && manifest.dynamic
          && (manifest.minUpdatePeriodMs != C.TIME_UNSET || minUpdateOverride != null)) {
        // Schedule an explicit refresh if needed.
        long minUpdatePeriodMs = (minUpdateOverride == null) ? manifest.minUpdatePeriodMs : minUpdateOverride;
        if (minUpdatePeriodMs == 0) {
          // TODO: This is a temporary hack to avoid constantly refreshing the MPD in cases where
          // minimumUpdatePeriod is set to 0. In such cases we shouldn't refresh unless there is
          // explicit signaling in the stream, according to:
          // http://azure.microsoft.com/blog/2014/09/13/dash-live-streaming-with-azure-media-service
          minUpdatePeriodMs = 5000;
        }
        long nextLoadTimestampMs = manifestLoadStartTimestampMs + minUpdatePeriodMs;
        long delayUntilNextLoadMs =
            Math.max(0, nextLoadTimestampMs - SystemClock.elapsedRealtime());
        scheduleManifestRefresh(delayUntilNextLoadMs);
      }
    }
  }

  private void scheduleManifestRefresh(long delayUntilNextLoadMs) {
    handler.postDelayed(refreshManifestRunnable, delayUntilNextLoadMs);
  }

  private void startLoadingManifest() {
    handler.removeCallbacks(refreshManifestRunnable);
    if (loader.hasFatalError()) {
      return;
    }
    if (loader.isLoading()) {
      manifestLoadPending = true;
      return;
    }
    Uri manifestUri;
    synchronized (manifestUriLock) {
      manifestUri = this.manifestUri;
    }
    manifestLoadPending = false;
    startLoading(
        new ParsingLoadable<>(dataSource, manifestUri, C.DATA_TYPE_MANIFEST, manifestParser),
        manifestCallback,
        loadErrorHandlingPolicy.getMinimumLoadableRetryCount(C.DATA_TYPE_MANIFEST));
  }

  private long getManifestLoadRetryDelayMillis() {
    return Math.min((staleManifestReloadAttempt - 1) * 1000, 5000);
  }

  private <T> void startLoading(ParsingLoadable<T> loadable,
      Loader.Callback<ParsingLoadable<T>> callback, int minRetryCount) {
    long elapsedRealtimeMs = loader.startLoading(loadable, callback, minRetryCount);
    manifestEventDispatcher.loadStarted(loadable.dataSpec, loadable.type, elapsedRealtimeMs);
  }

  private long getNowUnixTimeUs() {
    if (elapsedRealtimeOffsetMs != 0) {
      return C.msToUs(SystemClock.elapsedRealtime() + elapsedRealtimeOffsetMs);
    } else {
      return C.msToUs(System.currentTimeMillis());
    }
  }

  private static final class PeriodSeekInfo {

    public static PeriodSeekInfo createPeriodSeekInfo(
        com.google.android.exoplayer2.source.dash.manifest.Period period, long durationUs) {
      int adaptationSetCount = period.adaptationSets.size();
      long availableStartTimeUs = 0;
      long availableEndTimeUs = Long.MAX_VALUE;
      boolean isIndexExplicit = false;
      boolean seenEmptyIndex = false;

      boolean haveAudioVideoAdaptationSets = false;
      for (int i = 0; i < adaptationSetCount; i++) {
        int type = period.adaptationSets.get(i).type;
        if (type == C.TRACK_TYPE_AUDIO || type == C.TRACK_TYPE_VIDEO) {
          haveAudioVideoAdaptationSets = true;
          break;
        }
      }

      for (int i = 0; i < adaptationSetCount; i++) {
        AdaptationSet adaptationSet = period.adaptationSets.get(i);
        // Exclude text adaptation sets from duration calculations, if we have at least one audio
        // or video adaptation set. See: https://github.com/google/ExoPlayer/issues/4029
        if (haveAudioVideoAdaptationSets && adaptationSet.type == C.TRACK_TYPE_TEXT) {
          continue;
        }

        DashSegmentIndex index = adaptationSet.representations.get(0).getIndex();
        if (index == null) {
          return new PeriodSeekInfo(true, 0, durationUs);
        }
        isIndexExplicit |= index.isExplicit();
        int segmentCount = index.getSegmentCount(durationUs);
        if (segmentCount == 0) {
          seenEmptyIndex = true;
          availableStartTimeUs = 0;
          availableEndTimeUs = 0;
        } else if (!seenEmptyIndex) {
          long firstSegmentNum = index.getFirstSegmentNum();
          long adaptationSetAvailableStartTimeUs = index.getTimeUs(firstSegmentNum);
          availableStartTimeUs = Math.max(availableStartTimeUs, adaptationSetAvailableStartTimeUs);
          if (segmentCount != DashSegmentIndex.INDEX_UNBOUNDED) {
            long lastSegmentNum = firstSegmentNum + segmentCount - 1;
            long adaptationSetAvailableEndTimeUs = index.getTimeUs(lastSegmentNum)
                + index.getDurationUs(lastSegmentNum, durationUs);
            availableEndTimeUs = Math.min(availableEndTimeUs, adaptationSetAvailableEndTimeUs);
          }
        }
      }
      return new PeriodSeekInfo(isIndexExplicit, availableStartTimeUs, availableEndTimeUs);
    }

    public final boolean isIndexExplicit;
    public final long availableStartTimeUs;
    public final long availableEndTimeUs;

    private PeriodSeekInfo(boolean isIndexExplicit, long availableStartTimeUs,
        long availableEndTimeUs) {
      this.isIndexExplicit = isIndexExplicit;
      this.availableStartTimeUs = availableStartTimeUs;
      this.availableEndTimeUs = availableEndTimeUs;
    }

  }

  private static final class DashTimeline extends Timeline {

    private final long presentationStartTimeMs;
    private final long windowStartTimeMs;

    private final int firstPeriodId;
    private final long offsetInFirstPeriodUs;
    private final long windowDurationUs;
    private final long windowDefaultStartPositionUs;
    private final DashManifest manifest;
    private final @Nullable Object windowTag;

    public DashTimeline(
        long presentationStartTimeMs,
        long windowStartTimeMs,
        int firstPeriodId,
        long offsetInFirstPeriodUs,
        long windowDurationUs,
        long windowDefaultStartPositionUs,
        DashManifest manifest,
        @Nullable Object windowTag) {
      this.presentationStartTimeMs = presentationStartTimeMs;
      this.windowStartTimeMs = windowStartTimeMs;
      this.firstPeriodId = firstPeriodId;
      this.offsetInFirstPeriodUs = offsetInFirstPeriodUs;
      this.windowDurationUs = windowDurationUs;
      this.windowDefaultStartPositionUs = windowDefaultStartPositionUs;
      this.manifest = manifest;
      this.windowTag = windowTag;
    }

    @Override
    public int getPeriodCount() {
      return manifest.getPeriodCount();
    }

    @Override
    public Period getPeriod(int periodIndex, Period period, boolean setIdentifiers) {
      Assertions.checkIndex(periodIndex, 0, getPeriodCount());
      Object id = setIdentifiers ? manifest.getPeriod(periodIndex).id : null;
      Object uid = setIdentifiers ? (firstPeriodId + periodIndex) : null;
      return period.set(id, uid, 0, manifest.getPeriodDurationUs(periodIndex),
          C.msToUs(manifest.getPeriod(periodIndex).startMs - manifest.getPeriod(0).startMs)
              - offsetInFirstPeriodUs);
    }

    @Override
    public int getWindowCount() {
      return 1;
    }

    @Override
    public Window getWindow(
        int windowIndex, Window window, boolean setTag, long defaultPositionProjectionUs) {
      Assertions.checkIndex(windowIndex, 0, 1);
      long windowDefaultStartPositionUs = getAdjustedWindowDefaultStartPositionUs(
          defaultPositionProjectionUs);
      Object tag = setTag ? windowTag : null;
      boolean isDynamic =
          manifest.dynamic
              && manifest.minUpdatePeriodMs != C.TIME_UNSET
              && manifest.durationMs == C.TIME_UNSET;
      return window.set(
          tag,
          presentationStartTimeMs,
          windowStartTimeMs,
          /* isSeekable= */ true,
          isDynamic,
          windowDefaultStartPositionUs,
          windowDurationUs,
          /* firstPeriodIndex= */ 0,
          /* lastPeriodIndex= */ getPeriodCount() - 1,
          offsetInFirstPeriodUs);
    }

    @Override
    public int getIndexOfPeriod(Object uid) {
      if (!(uid instanceof Integer)) {
        return C.INDEX_UNSET;
      }
      int periodId = (int) uid;
      int periodIndex = periodId - firstPeriodId;
      return periodIndex < 0 || periodIndex >= getPeriodCount() ? C.INDEX_UNSET : periodIndex;
    }

    private long getAdjustedWindowDefaultStartPositionUs(long defaultPositionProjectionUs) {
      long windowDefaultStartPositionUs = this.windowDefaultStartPositionUs;
      if (!manifest.dynamic) {
        return windowDefaultStartPositionUs;
      }
      if (defaultPositionProjectionUs > 0) {
        windowDefaultStartPositionUs += defaultPositionProjectionUs;
        if (windowDefaultStartPositionUs > windowDurationUs) {
          // The projection takes us beyond the end of the live window.
          return C.TIME_UNSET;
        }
      }
      // Attempt to snap to the start of the corresponding video segment.
      int periodIndex = 0;
      long defaultStartPositionInPeriodUs = offsetInFirstPeriodUs + windowDefaultStartPositionUs;
      long periodDurationUs = manifest.getPeriodDurationUs(periodIndex);
      while (periodIndex < manifest.getPeriodCount() - 1
          && defaultStartPositionInPeriodUs >= periodDurationUs) {
        defaultStartPositionInPeriodUs -= periodDurationUs;
        periodIndex++;
        periodDurationUs = manifest.getPeriodDurationUs(periodIndex);
      }
      com.google.android.exoplayer2.source.dash.manifest.Period period =
          manifest.getPeriod(periodIndex);
      int videoAdaptationSetIndex = period.getAdaptationSetIndex(C.TRACK_TYPE_VIDEO);
      if (videoAdaptationSetIndex == C.INDEX_UNSET) {
        // No video adaptation set for snapping.
        return windowDefaultStartPositionUs;
      }
      // If there are multiple video adaptation sets with unaligned segments, the initial time may
      // not correspond to the start of a segment in both, but this is an edge case.
      DashSegmentIndex snapIndex = period.adaptationSets.get(videoAdaptationSetIndex)
          .representations.get(0).getIndex();
      if (snapIndex == null || snapIndex.getSegmentCount(periodDurationUs) == 0) {
        // Video adaptation set does not include a non-empty index for snapping.
        return windowDefaultStartPositionUs;
      }
      long segmentNum = snapIndex.getSegmentNum(defaultStartPositionInPeriodUs, periodDurationUs);
      return windowDefaultStartPositionUs + snapIndex.getTimeUs(segmentNum)
          - defaultStartPositionInPeriodUs;
    }

    @Override
    public Object getUidOfPeriod(int periodIndex) {
      Assertions.checkIndex(periodIndex, 0, getPeriodCount());
      return firstPeriodId + periodIndex;
    }
  }

  private final class DefaultPlayerEmsgCallback implements PlayerEmsgCallback {

    @Override
    public void onDashManifestRefreshRequested() {
      DashMediaSource.this.onDashManifestRefreshRequested();
    }

    @Override
    public void onDashManifestPublishTimeExpired(long expiredManifestPublishTimeUs) {
      DashMediaSource.this.onDashManifestPublishTimeExpired(expiredManifestPublishTimeUs);
    }
  }

  private final class ManifestCallback implements Loader.Callback<ParsingLoadable<DashManifest>> {

    @Override
    public void onLoadCompleted(ParsingLoadable<DashManifest> loadable,
        long elapsedRealtimeMs, long loadDurationMs) {
      onManifestLoadCompleted(loadable, elapsedRealtimeMs, loadDurationMs);
    }

    @Override
    public void onLoadCanceled(ParsingLoadable<DashManifest> loadable,
        long elapsedRealtimeMs, long loadDurationMs, boolean released) {
      DashMediaSource.this.onLoadCanceled(loadable, elapsedRealtimeMs, loadDurationMs);
    }

    @Override
    public LoadErrorAction onLoadError(
        ParsingLoadable<DashManifest> loadable,
        long elapsedRealtimeMs,
        long loadDurationMs,
        IOException error,
        int errorCount) {
      return onManifestLoadError(loadable, elapsedRealtimeMs, loadDurationMs, error, errorCount);
    }

  }

  private final class UtcTimestampCallback implements Loader.Callback<ParsingLoadable<Long>> {

    @Override
    public void onLoadCompleted(ParsingLoadable<Long> loadable, long elapsedRealtimeMs,
        long loadDurationMs) {
      onUtcTimestampLoadCompleted(loadable, elapsedRealtimeMs, loadDurationMs);
    }

    @Override
    public void onLoadCanceled(ParsingLoadable<Long> loadable, long elapsedRealtimeMs,
        long loadDurationMs, boolean released) {
      DashMediaSource.this.onLoadCanceled(loadable, elapsedRealtimeMs, loadDurationMs);
    }

    @Override
    public LoadErrorAction onLoadError(
        ParsingLoadable<Long> loadable,
        long elapsedRealtimeMs,
        long loadDurationMs,
        IOException error,
        int errorCount) {
      return onUtcTimestampLoadError(loadable, elapsedRealtimeMs, loadDurationMs, error);
    }

  }

  private static final class XsDateTimeParser implements ParsingLoadable.Parser<Long> {

    @Override
    public Long parse(Uri uri, InputStream inputStream) throws IOException {
      String firstLine = new BufferedReader(new InputStreamReader(inputStream)).readLine();
      return Util.parseXsDateTime(firstLine);
    }

  }

  /* package */ static final class Iso8601Parser implements ParsingLoadable.Parser<Long> {

    private static final Pattern TIMESTAMP_WITH_TIMEZONE_PATTERN =
        Pattern.compile("(.+?)(Z|((\\+|-|−)(\\d\\d)(:?(\\d\\d))?))");

    @Override
    public Long parse(Uri uri, InputStream inputStream) throws IOException {
      String firstLine =
          new BufferedReader(new InputStreamReader(inputStream, Charset.forName(C.UTF8_NAME)))
              .readLine();
      try {
        Matcher matcher = TIMESTAMP_WITH_TIMEZONE_PATTERN.matcher(firstLine);
        if (!matcher.matches()) {
          throw new ParserException("Couldn't parse timestamp: " + firstLine);
        }
        // Parse the timestamp.
        String timestampWithoutTimezone = matcher.group(1);
        SimpleDateFormat format = new SimpleDateFormat("yyyy-MM-dd'T'HH:mm:ss", Locale.US);
        format.setTimeZone(TimeZone.getTimeZone("UTC"));
        long timestampMs = format.parse(timestampWithoutTimezone).getTime();
        // Parse the timezone.
        String timezone = matcher.group(2);
        if ("Z".equals(timezone)) {
          // UTC (no offset).
        } else {
          long sign = "+".equals(matcher.group(4)) ? 1 : -1;
          long hours = Long.parseLong(matcher.group(5));
          String minutesString = matcher.group(7);
          long minutes = TextUtils.isEmpty(minutesString) ? 0 : Long.parseLong(minutesString);
          long timestampOffsetMs = sign * (((hours * 60) + minutes) * 60 * 1000);
          timestampMs -= timestampOffsetMs;
        }
        return timestampMs;
      } catch (ParseException e) {
        throw new ParserException(e);
      }
    }

  }

  /**
   * A {@link LoaderErrorThrower} that throws fatal {@link IOException} that has occurred during
   * manifest loading from the manifest {@code loader}, or exception with the loaded manifest.
   */
  /* package */ final class ManifestLoadErrorThrower implements LoaderErrorThrower {

    @Override
    public void maybeThrowError() throws IOException {
      loader.maybeThrowError();
      maybeThrowManifestError();
    }

    @Override
    public void maybeThrowError(int minRetryCount) throws IOException {
      loader.maybeThrowError(minRetryCount);
      maybeThrowManifestError();
    }

    private void maybeThrowManifestError() throws IOException {
      if (manifestFatalError != null) {
        throw manifestFatalError;
      }
    }
  }
}<|MERGE_RESOLUTION|>--- conflicted
+++ resolved
@@ -751,11 +751,6 @@
     int oldPeriodCount = manifest == null ? 0 : manifest.getPeriodCount();
     int removedPeriodCount = 0;
     long newFirstPeriodStartTimeMs = newManifest.getPeriod(0).startMs;
-<<<<<<< HEAD
-    while (removedPeriodCount < oldPeriodCount
-        && manifest.getPeriod(removedPeriodCount).startMs < newFirstPeriodStartTimeMs) {
-      removedPeriodCount++;
-=======
     final String newPeriodId = newManifest.getPeriod(0).id;
     if (newManifest.dynamic && newPeriodId != null) {
       while (removedPeriodCount < periodCount) {
@@ -767,11 +762,10 @@
         }
       }
     } else {
-      while (removedPeriodCount < periodCount
+      while (removedPeriodCount < oldPeriodCount
               && manifest.getPeriod(removedPeriodCount).startMs < newFirstPeriodStartTimeMs) {
         removedPeriodCount++;
       }
->>>>>>> 7272fc57
     }
 
     if (newManifest.dynamic) {
