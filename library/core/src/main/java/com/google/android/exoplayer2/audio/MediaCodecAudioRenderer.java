--- conflicted
+++ resolved
@@ -41,10 +41,7 @@
 import com.google.android.exoplayer2.mediacodec.MediaCodecSelector;
 import com.google.android.exoplayer2.mediacodec.MediaCodecUtil.DecoderQueryException;
 import com.google.android.exoplayer2.mediacodec.MediaFormatUtil;
-<<<<<<< HEAD
-=======
 import com.google.android.exoplayer2.util.Log;
->>>>>>> 09f605d6
 import com.google.android.exoplayer2.util.AmazonQuirks;
 import com.google.android.exoplayer2.util.MediaClock;
 import com.google.android.exoplayer2.util.MimeTypes;
@@ -102,9 +99,6 @@
   private long lastInputTimeUs;
   private int pendingStreamChangeCount;
 
-  private final Logger log = new Logger(Logger.Module.Audio, TAG);
-
-  private static final String TAG = MediaCodecAudioRenderer.class.getSimpleName();
   private final Logger log = new Logger(Logger.Module.Audio, TAG);
 
   /**
@@ -321,14 +315,9 @@
   }
 
   @Override
-<<<<<<< HEAD
-  protected MediaCodecInfo getDecoderInfo(MediaCodecSelector mediaCodecSelector,
-      Format format, boolean requiresSecureDecoder) throws DecoderQueryException {
-=======
   protected List<MediaCodecInfo> getDecoderInfos(
       MediaCodecSelector mediaCodecSelector, Format format, boolean requiresSecureDecoder)
       throws DecoderQueryException {
->>>>>>> 09f605d6
     if (allowPassthrough(format.sampleMimeType)
             && AmazonQuirks.useDefaultPassthroughDecoder()) { // AMZN_CHANGE_ONELINE
       MediaCodecInfo passthroughDecoderInfo = mediaCodecSelector.getPassthroughDecoderInfo();
@@ -626,11 +615,6 @@
   }
 
   @Override
-<<<<<<< HEAD
-  protected boolean processOutputBuffer(long positionUs, long elapsedRealtimeUs, MediaCodec codec,
-      ByteBuffer buffer, int bufferIndex, int bufferFlags, long bufferPresentationTimeUs,
-      boolean shouldSkip) throws ExoPlaybackException {
-=======
   protected boolean processOutputBuffer(
       long positionUs,
       long elapsedRealtimeUs,
@@ -642,7 +626,6 @@
       boolean shouldSkip,
       Format format)
       throws ExoPlaybackException {
->>>>>>> 09f605d6
 
     // AMZN_CHANGE_BEGIN
     if (log.allowDebug()) {
