/*
 * Copyright (C) 2016 The Android Open Source Project
 *
 * Licensed under the Apache License, Version 2.0 (the "License");
 * you may not use this file except in compliance with the License.
 * You may obtain a copy of the License at
 *
 *      http://www.apache.org/licenses/LICENSE-2.0
 *
 * Unless required by applicable law or agreed to in writing, software
 * distributed under the License is distributed on an "AS IS" BASIS,
 * WITHOUT WARRANTIES OR CONDITIONS OF ANY KIND, either express or implied.
 * See the License for the specific language governing permissions and
 * limitations under the License.
 */
package com.google.android.exoplayer2.text.ttml;

import android.graphics.Bitmap;
import android.graphics.BitmapFactory;
import android.support.annotation.Nullable;
import android.text.Layout;
import android.util.Base64;
import android.util.Log;
import android.util.Pair;
import com.google.android.exoplayer2.C;
import com.google.android.exoplayer2.text.Cue;
import com.google.android.exoplayer2.text.SimpleSubtitleDecoder;
import com.google.android.exoplayer2.text.SubtitleDecoderException;
import com.google.android.exoplayer2.util.ColorParser;
import com.google.android.exoplayer2.util.Util;
import com.google.android.exoplayer2.util.XmlPullParserUtil;
import org.xmlpull.v1.XmlPullParser;
import org.xmlpull.v1.XmlPullParserException;
import org.xmlpull.v1.XmlPullParserFactory;

import java.io.ByteArrayInputStream;
import java.io.IOException;
import java.util.HashMap;
import java.util.LinkedList;
import java.util.Map;
import java.util.regex.Matcher;
import java.util.regex.Pattern;

/**
 * A {@link SimpleSubtitleDecoder} for TTML supporting the DFXP presentation profile. Features
 * supported by this decoder are:
 *
 * <ul>
 *   <li>content
 *   <li>core
 *   <li>presentation
 *   <li>profile
 *   <li>structure
 *   <li>time-offset
 *   <li>timing
 *   <li>tickRate
 *   <li>time-clock-with-frames
 *   <li>time-clock
 *   <li>time-offset-with-frames
 *   <li>time-offset-with-ticks
 *   <li>cell-resolution
 * </ul>
 *
 * @see <a href="http://www.w3.org/TR/ttaf1-dfxp/">TTML specification</a>
 */
public final class TtmlDecoder extends SimpleSubtitleDecoder {

  private static final String TAG = "TtmlDecoder";

  private static final String TTP = "http://www.w3.org/ns/ttml#parameter";

  private static final String ATTR_BEGIN = "begin";
  private static final String ATTR_DURATION = "dur";
  private static final String ATTR_END = "end";
  private static final String ATTR_STYLE = "style";
  private static final String ATTR_REGION = "region";

  private static final Pattern CLOCK_TIME =
      Pattern.compile("^([0-9][0-9]+):([0-9][0-9]):([0-9][0-9])"
          + "(?:(\\.[0-9]+)|:([0-9][0-9])(?:\\.([0-9]+))?)?$");
  private static final Pattern OFFSET_TIME =
      Pattern.compile("^([0-9]+(?:\\.[0-9]+)?)(h|m|s|ms|f|t)$");
  private static final Pattern FONT_SIZE = Pattern.compile("^(([0-9]*.)?[0-9]+)(px|em|%)$");
<<<<<<< HEAD
  private static final Pattern PERCENTAGE_COORDINATES =
      Pattern.compile("^(\\d+\\.?\\d*?)% (\\d+\\.?\\d*?)%$");
  private static final Pattern CELL_RESOLUTION = Pattern.compile("^(\\d+) (\\d+)$");
=======
>>>>>>> e85c7c23

  private static final int DEFAULT_FRAME_RATE = 30;

  private static final FrameAndTickRate DEFAULT_FRAME_AND_TICK_RATE =
      new FrameAndTickRate(DEFAULT_FRAME_RATE, 1, 1);
  private static final CellResolution DEFAULT_CELL_RESOLUTION =
      new CellResolution(/* columns= */ 32, /* rows= */ 15);

  private final XmlPullParserFactory xmlParserFactory;

  public TtmlDecoder() {
    super("TtmlDecoder");
    try {
      xmlParserFactory = XmlPullParserFactory.newInstance();
      xmlParserFactory.setNamespaceAware(true);
    } catch (XmlPullParserException e) {
      throw new RuntimeException("Couldn't create XmlPullParserFactory instance", e);
    }
  }

  @Override
  protected TtmlSubtitle decode(byte[] bytes, int length, boolean reset)
      throws SubtitleDecoderException {
    try {
      XmlPullParser xmlParser = xmlParserFactory.newPullParser();
      Map<String, TtmlStyle> globalStyles = new HashMap<>();
      Map<String, TtmlRegion> regionMap = new HashMap<>();
      regionMap.put(TtmlNode.ANONYMOUS_REGION_ID, new TtmlRegion(null));
      ByteArrayInputStream inputStream = new ByteArrayInputStream(bytes, 0, length);
      xmlParser.setInput(inputStream, null);
      TtmlSubtitle ttmlSubtitle = null;
      TtmlMetadata metadata = null;
      LinkedList<TtmlNode> nodeStack = new LinkedList<>();
      int unsupportedNodeDepth = 0;
      int eventType = xmlParser.getEventType();
      FrameAndTickRate frameAndTickRate = DEFAULT_FRAME_AND_TICK_RATE;
      CellResolution cellResolution = DEFAULT_CELL_RESOLUTION;
      while (eventType != XmlPullParser.END_DOCUMENT) {
        TtmlNode parent = nodeStack.peekLast();
        if (unsupportedNodeDepth == 0) {
          String name = xmlParser.getName();
          if (eventType == XmlPullParser.START_TAG) {
            if (TtmlNode.TAG_TT.equals(name)) {
              frameAndTickRate = parseFrameAndTickRates(xmlParser);
              cellResolution = parseCellResolution(xmlParser, DEFAULT_CELL_RESOLUTION);
            }
            if (!isSupportedTag(name)) {
              Log.i(TAG, "Ignoring unsupported tag: " + xmlParser.getName());
              unsupportedNodeDepth++;
            } else if (TtmlNode.TAG_HEAD.equals(name)) {
<<<<<<< HEAD
              parseHeader(xmlParser, globalStyles, regionMap, cellResolution);
=======
              metadata = parseHeader(xmlParser, globalStyles, regionMap);
>>>>>>> e85c7c23
            } else {
              try {
                TtmlNode node = parseNode(xmlParser, parent, regionMap, frameAndTickRate);
                nodeStack.addLast(node);
                if (parent != null) {
                  parent.addChild(node);
                }
              } catch (SubtitleDecoderException e) {
                Log.w(TAG, "Suppressing parser error", e);
                // Treat the node (and by extension, all of its children) as unsupported.
                unsupportedNodeDepth++;
              }
            }
          } else if (eventType == XmlPullParser.TEXT) {
            parent.addChild(TtmlNode.buildTextNode(xmlParser.getText()));
          } else if (eventType == XmlPullParser.END_TAG) {
            if (xmlParser.getName().equals(TtmlNode.TAG_TT)) {
              ttmlSubtitle = new TtmlSubtitle(nodeStack.getLast(), globalStyles, regionMap, metadata);
            }
            nodeStack.removeLast();
          }
        } else {
          if (eventType == XmlPullParser.START_TAG) {
            unsupportedNodeDepth++;
          } else if (eventType == XmlPullParser.END_TAG) {
            unsupportedNodeDepth--;
          }
        }
        xmlParser.next();
        eventType = xmlParser.getEventType();
      }
      return ttmlSubtitle;
    } catch (XmlPullParserException xppe) {
      throw new SubtitleDecoderException("Unable to decode source", xppe);
    } catch (IOException e) {
      throw new IllegalStateException("Unexpected error when reading input.", e);
    }
  }

  private FrameAndTickRate parseFrameAndTickRates(XmlPullParser xmlParser) throws SubtitleDecoderException {
    int frameRate = DEFAULT_FRAME_RATE;
    String frameRateString = xmlParser.getAttributeValue(TTP, "frameRate");
    if (frameRateString != null) {
      frameRate = Integer.parseInt(frameRateString);
    }

    float frameRateMultiplier = 1;
    String frameRateMultiplierString = xmlParser.getAttributeValue(TTP, "frameRateMultiplier");
    if (frameRateMultiplierString != null) {
      String[] parts = frameRateMultiplierString.split(" ");
      if (parts.length != 2) {
        throw new SubtitleDecoderException("frameRateMultiplier doesn't have 2 parts");
      }
      float numerator = Integer.parseInt(parts[0]);
      float denominator = Integer.parseInt(parts[1]);
      frameRateMultiplier = numerator / denominator;
    }

    int subFrameRate = DEFAULT_FRAME_AND_TICK_RATE.subFrameRate;
    String subFrameRateString = xmlParser.getAttributeValue(TTP, "subFrameRate");
    if (subFrameRateString != null) {
      subFrameRate = Integer.parseInt(subFrameRateString);
    }

    int tickRate = DEFAULT_FRAME_AND_TICK_RATE.tickRate;
    String tickRateString = xmlParser.getAttributeValue(TTP, "tickRate");
    if (tickRateString != null) {
      tickRate = Integer.parseInt(tickRateString);
    }
    return new FrameAndTickRate(frameRate * frameRateMultiplier, subFrameRate, tickRate);
  }

<<<<<<< HEAD
  private CellResolution parseCellResolution(XmlPullParser xmlParser, CellResolution defaultValue)
      throws SubtitleDecoderException {
    String cellResolution = xmlParser.getAttributeValue(TTP, "cellResolution");
    if (cellResolution == null) {
      return defaultValue;
    }

    Matcher cellResolutionMatcher = CELL_RESOLUTION.matcher(cellResolution);
    if (!cellResolutionMatcher.matches()) {
      Log.w(TAG, "Ignoring malformed cell resolution: " + cellResolution);
      return defaultValue;
    }
    try {
      int columns = Integer.parseInt(cellResolutionMatcher.group(1));
      int rows = Integer.parseInt(cellResolutionMatcher.group(2));
      if (columns == 0 || rows == 0) {
        throw new SubtitleDecoderException("Invalid cell resolution " + columns + " " + rows);
      }
      return new CellResolution(columns, rows);
    } catch (NumberFormatException e) {
      Log.w(TAG, "Ignoring malformed cell resolution: " + cellResolution);
      return defaultValue;
    }
  }

  private Map<String, TtmlStyle> parseHeader(
      XmlPullParser xmlParser,
      Map<String, TtmlStyle> globalStyles,
      Map<String, TtmlRegion> globalRegions,
      CellResolution cellResolution)
=======
  private TtmlMetadata parseHeader(XmlPullParser xmlParser,
      Map<String, TtmlStyle> globalStyles, Map<String, TtmlRegion> globalRegions)
>>>>>>> e85c7c23
      throws IOException, XmlPullParserException {
    TtmlMetadata metadata = null;
    do {
      xmlParser.next();
      if (XmlPullParserUtil.isStartTag(xmlParser, TtmlNode.TAG_STYLE)) {
        String parentStyleId = XmlPullParserUtil.getAttributeValue(xmlParser, ATTR_STYLE);
        TtmlStyle style = parseStyleAttributes(xmlParser, new TtmlStyle());
        if (parentStyleId != null) {
          for (String id : parseStyleIds(parentStyleId)) {
            style.chain(globalStyles.get(id));
          }
        }
        if (style.getId() != null) {
          globalStyles.put(style.getId(), style);
        }
      } else if (XmlPullParserUtil.isStartTag(xmlParser, TtmlNode.TAG_REGION)) {
        TtmlRegion ttmlRegion = parseRegionAttributes(xmlParser, cellResolution);
        if (ttmlRegion != null) {
          globalRegions.put(ttmlRegion.id, ttmlRegion);
        }
      } else if (XmlPullParserUtil.isStartTag(xmlParser, TtmlNode.TAG_METADATA)) {
        metadata = parseMetadata(xmlParser);
      }
    } while (!XmlPullParserUtil.isEndTag(xmlParser, TtmlNode.TAG_HEAD));
    return metadata;
  }

  /**
   * Parses a region declaration.
   *
   * <p>If the region defines an origin and extent, it is required that they're defined as
   * percentages of the viewport. Region declarations that define origin and extent in other formats
   * are unsupported, and null is returned.
   */
  private TtmlRegion parseRegionAttributes(XmlPullParser xmlParser, CellResolution cellResolution) {
    String regionId = XmlPullParserUtil.getAttributeValue(xmlParser, TtmlNode.ATTR_ID);
    if (regionId == null) {
      return null;
    }

    TtmlLength x;
    TtmlLength y = null;
    String regionOrigin = XmlPullParserUtil.getAttributeValue(xmlParser, TtmlNode.ATTR_TTS_ORIGIN);
    if (regionOrigin != null) {
      final String[] regionItems = regionOrigin.split("\\s");
      if (regionItems.length == 0) {
        Log.w(TAG, "Ignoring region with malformed origin: " + regionOrigin);
        return null;
      }

      x = TtmlLength.parse(regionItems[0]);
      if (x == null)
        return null;

      if (x.type != TtmlLength.TYPE_AUTO && regionItems.length == 2) {
        y = TtmlLength.parse(regionItems[1]);
        if (y == null) {
          Log.w(TAG, "Ignoring region with malformed origin: " + regionOrigin);
          return null;
        }
      } else {
        Log.w(TAG, "Ignoring region with malformed origin: " + regionOrigin);
        return null;
      }
    } else {
      Log.w(TAG, "Ignoring region without an origin");
      return null;
      // TODO: Should default to top left as below in this case, but need to fix
      // https://github.com/google/ExoPlayer/issues/2953 first.
      // Origin is omitted. Default to top left.
      // position = 0;
      // line = 0;
    }

    TtmlLength width;
    TtmlLength height = null;
    String regionExtent = XmlPullParserUtil.getAttributeValue(xmlParser, TtmlNode.ATTR_TTS_EXTENT);
    if (regionExtent != null) {
      final String[] regionItems = regionExtent.split("\\s");
      if (regionItems.length == 0) {
        Log.w(TAG, "Ignoring region with malformed extent: " + regionExtent);
        return null;
      }
      width = TtmlLength.parse(regionItems[0]);
      if (width == null)
        return null;

      if (width.type != TtmlLength.TYPE_AUTO && regionItems.length == 2) {
        height = TtmlLength.parse(regionItems[1]);
        if (height == null) {
          Log.w(TAG, "Ignoring region with malformed extent: " + regionOrigin);
          return null;
        }
      } else {
        Log.w(TAG, "Ignoring region with malformed extent: " + regionOrigin);
        return null;
      }
    } else {
      Log.w(TAG, "Ignoring region without an extent");
      return null;
      // TODO: Should default to extent of parent as below in this case, but need to fix
      // https://github.com/google/ExoPlayer/issues/2953 first.
      // Extent is omitted. Default to extent of parent.
      // width = 1;
      // height = 1;
    }

    @Cue.AnchorType int lineAnchor = Cue.ANCHOR_TYPE_START;
    String displayAlign = XmlPullParserUtil.getAttributeValue(xmlParser,
        TtmlNode.ATTR_TTS_DISPLAY_ALIGN);
    if (displayAlign != null) {
      switch (Util.toLowerInvariant(displayAlign)) {
        case "center":
          lineAnchor = Cue.ANCHOR_TYPE_MIDDLE;
          break;
        case "after":
          lineAnchor = Cue.ANCHOR_TYPE_END;
          break;
        default:
          // Default "before" case. Do nothing.
          break;
      }
    }

<<<<<<< HEAD
    float regionTextHeight = 1.0f / cellResolution.rows;
    return new TtmlRegion(
        regionId,
        position,
        line,
        /* lineType= */ Cue.LINE_TYPE_FRACTION,
        lineAnchor,
        width,
        /* textSizeType= */ Cue.TEXT_SIZE_TYPE_FRACTIONAL_IGNORE_PADDING,
        /* textSize= */ regionTextHeight);
=======
    return new TtmlRegion(regionId, x, y, lineAnchor, width, height);
>>>>>>> e85c7c23
  }

  private String[] parseStyleIds(String parentStyleIds) {
    return parentStyleIds.split("\\s+");
  }

  private TtmlStyle parseStyleAttributes(XmlPullParser parser, TtmlStyle style) {
    int attributeCount = parser.getAttributeCount();
    for (int i = 0; i < attributeCount; i++) {
      String attributeValue = parser.getAttributeValue(i);
      switch (parser.getAttributeName(i)) {
        case TtmlNode.ATTR_ID:
          if (TtmlNode.TAG_STYLE.equals(parser.getName())) {
            style = createIfNull(style).setId(attributeValue);
          }
          break;
        case TtmlNode.ATTR_TTS_BACKGROUND_COLOR:
          style = createIfNull(style);
          try {
            style.setBackgroundColor(ColorParser.parseTtmlColor(attributeValue));
          } catch (IllegalArgumentException e) {
            Log.w(TAG, "Failed parsing background value: " + attributeValue);
          }
          break;
        case TtmlNode.ATTR_TTS_COLOR:
          style = createIfNull(style);
          try {
            style.setFontColor(ColorParser.parseTtmlColor(attributeValue));
          } catch (IllegalArgumentException e) {
            Log.w(TAG, "Failed parsing color value: " + attributeValue);
          }
          break;
        case TtmlNode.ATTR_TTS_FONT_FAMILY:
          style = createIfNull(style).setFontFamily(attributeValue);
          break;
        case TtmlNode.ATTR_TTS_FONT_SIZE:
          try {
            style = createIfNull(style);
            parseFontSize(attributeValue, style);
          } catch (SubtitleDecoderException e) {
            Log.w(TAG, "Failed parsing fontSize value: " + attributeValue);
          }
          break;
        case TtmlNode.ATTR_TTS_FONT_WEIGHT:
          style = createIfNull(style).setBold(
              TtmlNode.BOLD.equalsIgnoreCase(attributeValue));
          break;
        case TtmlNode.ATTR_TTS_FONT_STYLE:
          style = createIfNull(style).setItalic(
              TtmlNode.ITALIC.equalsIgnoreCase(attributeValue));
          break;
        case TtmlNode.ATTR_TTS_TEXT_ALIGN:
          switch (Util.toLowerInvariant(attributeValue)) {
            case TtmlNode.LEFT:
              style = createIfNull(style).setTextAlign(Layout.Alignment.ALIGN_NORMAL);
              break;
            case TtmlNode.START:
              style = createIfNull(style).setTextAlign(Layout.Alignment.ALIGN_NORMAL);
              break;
            case TtmlNode.RIGHT:
              style = createIfNull(style).setTextAlign(Layout.Alignment.ALIGN_OPPOSITE);
              break;
            case TtmlNode.END:
              style = createIfNull(style).setTextAlign(Layout.Alignment.ALIGN_OPPOSITE);
              break;
            case TtmlNode.CENTER:
              style = createIfNull(style).setTextAlign(Layout.Alignment.ALIGN_CENTER);
              break;
          }
          break;
        case TtmlNode.ATTR_TTS_TEXT_DECORATION:
          switch (Util.toLowerInvariant(attributeValue)) {
            case TtmlNode.LINETHROUGH:
              style = createIfNull(style).setLinethrough(true);
              break;
            case TtmlNode.NO_LINETHROUGH:
              style = createIfNull(style).setLinethrough(false);
              break;
            case TtmlNode.UNDERLINE:
              style = createIfNull(style).setUnderline(true);
              break;
            case TtmlNode.NO_UNDERLINE:
              style = createIfNull(style).setUnderline(false);
              break;
          }
          break;
        default:
          // ignore
          break;
      }
    }
    return style;
  }

  private TtmlStyle createIfNull(TtmlStyle style) {
    return style == null ? new TtmlStyle() : style;
  }

  private TtmlNode parseNode(XmlPullParser parser, TtmlNode parent,
      Map<String, TtmlRegion> regionMap, FrameAndTickRate frameAndTickRate)
      throws SubtitleDecoderException {
    long duration = C.TIME_UNSET;
    long startTime = C.TIME_UNSET;
    long endTime = C.TIME_UNSET;
    String regionId = TtmlNode.ANONYMOUS_REGION_ID;
    String[] styleIds = null;
    String backgroundImageId = null;
    int attributeCount = parser.getAttributeCount();
    TtmlStyle style = parseStyleAttributes(parser, null);
    for (int i = 0; i < attributeCount; i++) {
      String attr = parser.getAttributeName(i);
      String value = parser.getAttributeValue(i);
      switch (attr) {
        case ATTR_BEGIN:
          startTime = parseTimeExpression(value, frameAndTickRate);
          break;
        case ATTR_END:
          endTime = parseTimeExpression(value, frameAndTickRate);
          break;
        case ATTR_DURATION:
          duration = parseTimeExpression(value, frameAndTickRate);
          break;
        case ATTR_STYLE:
          // IDREFS: potentially multiple space delimited ids
          String[] ids = parseStyleIds(value);
          if (ids.length > 0) {
            styleIds = ids;
          }
          break;
        case ATTR_REGION:
          if (regionMap.containsKey(value)) {
            // If the region has not been correctly declared or does not define a position, we use
            // the anonymous region.
            regionId = value;
          }
          break;
        case "backgroundImage":
        case "smpte:backgroundImage":
          if (value.length() > 0) {
            if (value.charAt(0) == '#') {
              backgroundImageId = value.substring(1);
            } else {
              backgroundImageId = value;
            }
          }
          break;
        default:
          // Do nothing.
          break;
      }
    }
    if (parent != null && parent.startTimeUs != C.TIME_UNSET) {
      if (startTime != C.TIME_UNSET) {
        startTime += parent.startTimeUs;
      }
      if (endTime != C.TIME_UNSET) {
        endTime += parent.startTimeUs;
      }
    }
    if (endTime == C.TIME_UNSET) {
      if (duration != C.TIME_UNSET) {
        // Infer the end time from the duration.
        endTime = startTime + duration;
      } else if (parent != null && parent.endTimeUs != C.TIME_UNSET) {
        // If the end time remains unspecified, then it should be inherited from the parent.
        endTime = parent.endTimeUs;
      }
    }
    return TtmlNode.buildNode(parser.getName(), startTime, endTime, style, styleIds, regionId, backgroundImageId);
  }

  private static boolean isSupportedTag(String tag) {
    return tag.equals(TtmlNode.TAG_TT)
        || tag.equals(TtmlNode.TAG_HEAD)
        || tag.equals(TtmlNode.TAG_BODY)
        || tag.equals(TtmlNode.TAG_DIV)
        || tag.equals(TtmlNode.TAG_P)
        || tag.equals(TtmlNode.TAG_SPAN)
        || tag.equals(TtmlNode.TAG_BR)
        || tag.equals(TtmlNode.TAG_STYLE)
        || tag.equals(TtmlNode.TAG_STYLING)
        || tag.equals(TtmlNode.TAG_LAYOUT)
        || tag.equals(TtmlNode.TAG_REGION)
        || tag.equals(TtmlNode.TAG_METADATA)
        || tag.equals(TtmlNode.TAG_SMPTE_IMAGE)
        || tag.equals(TtmlNode.TAG_SMPTE_DATA)
        || tag.equals(TtmlNode.TAG_SMPTE_INFORMATION);
  }

  private static void parseFontSize(String expression, TtmlStyle out) throws
      SubtitleDecoderException {
    String[] expressions = expression.split("\\s+");
    Matcher matcher;
    if (expressions.length == 1) {
      matcher = FONT_SIZE.matcher(expression);
    } else if (expressions.length == 2){
      matcher = FONT_SIZE.matcher(expressions[1]);
      Log.w(TAG, "Multiple values in fontSize attribute. Picking the second value for vertical font"
          + " size and ignoring the first.");
    } else {
      throw new SubtitleDecoderException("Invalid number of entries for fontSize: "
          + expressions.length + ".");
    }

    if (matcher.matches()) {
      String unit = matcher.group(3);
      switch (unit) {
        case "px":
          out.setFontSizeUnit(TtmlStyle.FONT_SIZE_UNIT_PIXEL);
          break;
        case "em":
          out.setFontSizeUnit(TtmlStyle.FONT_SIZE_UNIT_EM);
          break;
        case "%":
          out.setFontSizeUnit(TtmlStyle.FONT_SIZE_UNIT_PERCENT);
          break;
        default:
          throw new SubtitleDecoderException("Invalid unit for fontSize: '" + unit + "'.");
      }
      out.setFontSize(Float.valueOf(matcher.group(1)));
    } else {
      throw new SubtitleDecoderException("Invalid expression for fontSize: '" + expression + "'.");
    }
  }

  /**
   * Parses a time expression, returning the parsed timestamp.
   * <p>
   * For the format of a time expression, see:
   * <a href="http://www.w3.org/TR/ttaf1-dfxp/#timing-value-timeExpression">timeExpression</a>
   *
   * @param time A string that includes the time expression.
   * @param frameAndTickRate The effective frame and tick rates of the stream.
   * @return The parsed timestamp in microseconds.
   * @throws SubtitleDecoderException If the given string does not contain a valid time expression.
   */
  private static long parseTimeExpression(String time, FrameAndTickRate frameAndTickRate)
      throws SubtitleDecoderException {
    Matcher matcher = CLOCK_TIME.matcher(time);
    if (matcher.matches()) {
      String hours = matcher.group(1);
      double durationSeconds = Long.parseLong(hours) * 3600;
      String minutes = matcher.group(2);
      durationSeconds += Long.parseLong(minutes) * 60;
      String seconds = matcher.group(3);
      durationSeconds += Long.parseLong(seconds);
      String fraction = matcher.group(4);
      durationSeconds += (fraction != null) ? Double.parseDouble(fraction) : 0;
      String frames = matcher.group(5);
      durationSeconds += (frames != null)
          ? Long.parseLong(frames) / frameAndTickRate.effectiveFrameRate : 0;
      String subframes = matcher.group(6);
      durationSeconds += (subframes != null)
          ? ((double) Long.parseLong(subframes)) / frameAndTickRate.subFrameRate
              / frameAndTickRate.effectiveFrameRate
          : 0;
      return (long) (durationSeconds * C.MICROS_PER_SECOND);
    }
    matcher = OFFSET_TIME.matcher(time);
    if (matcher.matches()) {
      String timeValue = matcher.group(1);
      double offsetSeconds = Double.parseDouble(timeValue);
      String unit = matcher.group(2);
      switch (unit) {
        case "h":
          offsetSeconds *= 3600;
          break;
        case "m":
          offsetSeconds *= 60;
          break;
        case "s":
          // Do nothing.
          break;
        case "ms":
          offsetSeconds /= 1000;
          break;
        case "f":
          offsetSeconds /= frameAndTickRate.effectiveFrameRate;
          break;
        case "t":
          offsetSeconds /= frameAndTickRate.tickRate;
          break;
      }
      return (long) (offsetSeconds * C.MICROS_PER_SECOND);
    }
    throw new SubtitleDecoderException("Malformed time expression: " + time);
  }

  private TtmlMetadata parseMetadata(XmlPullParser xmlParser) throws XmlPullParserException, IOException {
    TtmlMetadata metadata = new TtmlMetadata();
    do {
      xmlParser.next();
      if (XmlPullParserUtil.isStartTag(xmlParser, TtmlNode.TAG_SMPTE_IMAGE)
              || XmlPullParserUtil.isStartTag(xmlParser, "image")) {
        Pair<String, Bitmap> image = parseImage(xmlParser);
        if (image != null) {
          metadata.addImage(image.first, image.second);
        }
      }
    } while (!XmlPullParserUtil.isEndTag(xmlParser, TtmlNode.TAG_METADATA));
    return metadata;
  }

  @Nullable
  private Pair<String, Bitmap> parseImage(XmlPullParser xmlParser) throws IOException, XmlPullParserException {
    String id = null;
    String encoding = null;
    int attributeCount = xmlParser.getAttributeCount();
    for (int i = 0; i < attributeCount; ++i) {
      String attr = xmlParser.getAttributeName(i);
      String value = xmlParser.getAttributeValue(i);
      switch (attr) {
        case TtmlNode.ATTR_ID:
        case "xml:id":
          id = value;
          break;
        case "encoding":
          encoding = value;
          break;
      }
    }
    xmlParser.next();
    if (XmlPullParserUtil.isEndTag(xmlParser, TtmlNode.TAG_SMPTE_IMAGE)
            || XmlPullParserUtil.isEndTag(xmlParser, "image")) {
      return null;
    }

    String encodedValue = xmlParser.getText();

    do {
      xmlParser.next();
    } while (!(XmlPullParserUtil.isEndTag(xmlParser, TtmlNode.TAG_SMPTE_IMAGE)
            || XmlPullParserUtil.isEndTag(xmlParser, "image")));

    if (encoding == null || id == null || encodedValue == null || !encoding.equalsIgnoreCase("base64")) {
      return null;
    }

    try {
      final byte[] data = Base64.decode(encodedValue, 0);
      return new Pair<>(id, BitmapFactory.decodeByteArray(data, 0, data.length));
    } catch (Throwable ignore) {
      return null;
    }
  }

  private static final class FrameAndTickRate {
    final float effectiveFrameRate;
    final int subFrameRate;
    final int tickRate;

    FrameAndTickRate(float effectiveFrameRate, int subFrameRate, int tickRate) {
      this.effectiveFrameRate = effectiveFrameRate;
      this.subFrameRate = subFrameRate;
      this.tickRate = tickRate;
    }
  }

  /** Represents the cell resolution for a TTML file. */
  private static final class CellResolution {
    final int columns;
    final int rows;

    CellResolution(int columns, int rows) {
      this.columns = columns;
      this.rows = rows;
    }
  }
}<|MERGE_RESOLUTION|>--- conflicted
+++ resolved
@@ -40,6 +40,9 @@
 import java.util.Map;
 import java.util.regex.Matcher;
 import java.util.regex.Pattern;
+import org.xmlpull.v1.XmlPullParser;
+import org.xmlpull.v1.XmlPullParserException;
+import org.xmlpull.v1.XmlPullParserFactory;
 
 /**
  * A {@link SimpleSubtitleDecoder} for TTML supporting the DFXP presentation profile. Features
@@ -81,12 +84,9 @@
   private static final Pattern OFFSET_TIME =
       Pattern.compile("^([0-9]+(?:\\.[0-9]+)?)(h|m|s|ms|f|t)$");
   private static final Pattern FONT_SIZE = Pattern.compile("^(([0-9]*.)?[0-9]+)(px|em|%)$");
-<<<<<<< HEAD
   private static final Pattern PERCENTAGE_COORDINATES =
       Pattern.compile("^(\\d+\\.?\\d*?)% (\\d+\\.?\\d*?)%$");
   private static final Pattern CELL_RESOLUTION = Pattern.compile("^(\\d+) (\\d+)$");
-=======
->>>>>>> e85c7c23
 
   private static final int DEFAULT_FRAME_RATE = 30;
 
@@ -137,11 +137,7 @@
               Log.i(TAG, "Ignoring unsupported tag: " + xmlParser.getName());
               unsupportedNodeDepth++;
             } else if (TtmlNode.TAG_HEAD.equals(name)) {
-<<<<<<< HEAD
-              parseHeader(xmlParser, globalStyles, regionMap, cellResolution);
-=======
-              metadata = parseHeader(xmlParser, globalStyles, regionMap);
->>>>>>> e85c7c23
+              metadata = parseHeader(xmlParser, globalStyles, regionMap, cellResolution);
             } else {
               try {
                 TtmlNode node = parseNode(xmlParser, parent, regionMap, frameAndTickRate);
@@ -181,7 +177,8 @@
     }
   }
 
-  private FrameAndTickRate parseFrameAndTickRates(XmlPullParser xmlParser) throws SubtitleDecoderException {
+  private FrameAndTickRate parseFrameAndTickRates(XmlPullParser xmlParser)
+      throws SubtitleDecoderException {
     int frameRate = DEFAULT_FRAME_RATE;
     String frameRateString = xmlParser.getAttributeValue(TTP, "frameRate");
     if (frameRateString != null) {
@@ -214,7 +211,6 @@
     return new FrameAndTickRate(frameRate * frameRateMultiplier, subFrameRate, tickRate);
   }
 
-<<<<<<< HEAD
   private CellResolution parseCellResolution(XmlPullParser xmlParser, CellResolution defaultValue)
       throws SubtitleDecoderException {
     String cellResolution = xmlParser.getAttributeValue(TTP, "cellResolution");
@@ -240,15 +236,11 @@
     }
   }
 
-  private Map<String, TtmlStyle> parseHeader(
+  private TtmlMetadata parseHeader(
       XmlPullParser xmlParser,
       Map<String, TtmlStyle> globalStyles,
       Map<String, TtmlRegion> globalRegions,
       CellResolution cellResolution)
-=======
-  private TtmlMetadata parseHeader(XmlPullParser xmlParser,
-      Map<String, TtmlStyle> globalStyles, Map<String, TtmlRegion> globalRegions)
->>>>>>> e85c7c23
       throws IOException, XmlPullParserException {
     TtmlMetadata metadata = null;
     do {
@@ -373,20 +365,15 @@
       }
     }
 
-<<<<<<< HEAD
     float regionTextHeight = 1.0f / cellResolution.rows;
-    return new TtmlRegion(
-        regionId,
-        position,
-        line,
-        /* lineType= */ Cue.LINE_TYPE_FRACTION,
-        lineAnchor,
-        width,
-        /* textSizeType= */ Cue.TEXT_SIZE_TYPE_FRACTIONAL_IGNORE_PADDING,
-        /* textSize= */ regionTextHeight);
-=======
-    return new TtmlRegion(regionId, x, y, lineAnchor, width, height);
->>>>>>> e85c7c23
+    return new TtmlRegion(regionId,
+            x,
+            y,
+            lineAnchor,
+            width,
+            height,
+            Cue.TEXT_SIZE_TYPE_FRACTIONAL_IGNORE_PADDING,
+            regionTextHeight);
   }
 
   private String[] parseStyleIds(String parentStyleIds) {
