/*
 * Copyright (C) 2016 The Android Open Source Project
 *
 * Licensed under the Apache License, Version 2.0 (the "License");
 * you may not use this file except in compliance with the License.
 * You may obtain a copy of the License at
 *
 *      http://www.apache.org/licenses/LICENSE-2.0
 *
 * Unless required by applicable law or agreed to in writing, software
 * distributed under the License is distributed on an "AS IS" BASIS,
 * WITHOUT WARRANTIES OR CONDITIONS OF ANY KIND, either express or implied.
 * See the License for the specific language governing permissions and
 * limitations under the License.
 */
package com.google.android.exoplayer2.video;

import android.annotation.SuppressLint;
import android.annotation.TargetApi;
import android.content.Context;
import android.graphics.Point;
import android.media.MediaCodec;
import android.media.MediaCodecInfo.CodecCapabilities;
import android.media.MediaCrypto;
import android.media.MediaFormat;
import android.os.Handler;
import android.os.SystemClock;
import android.support.annotation.CallSuper;
import android.support.annotation.NonNull;
import android.support.annotation.Nullable;
import android.util.Log;
import android.view.Surface;
import com.google.android.exoplayer2.C;
import com.google.android.exoplayer2.ExoPlaybackException;
import com.google.android.exoplayer2.ExoPlayer;
import com.google.android.exoplayer2.Format;
import com.google.android.exoplayer2.PlayerMessage.Target;
import com.google.android.exoplayer2.decoder.DecoderInputBuffer;
import com.google.android.exoplayer2.drm.DrmInitData;
import com.google.android.exoplayer2.drm.DrmSessionManager;
import com.google.android.exoplayer2.drm.FrameworkMediaCrypto;
import com.google.android.exoplayer2.mediacodec.MediaCodecInfo;
import com.google.android.exoplayer2.mediacodec.MediaCodecRenderer;
import com.google.android.exoplayer2.mediacodec.MediaCodecSelector;
import com.google.android.exoplayer2.mediacodec.MediaCodecUtil;
import com.google.android.exoplayer2.mediacodec.MediaCodecUtil.DecoderQueryException;
import com.google.android.exoplayer2.mediacodec.MediaFormatUtil;
import com.google.android.exoplayer2.util.Assertions;
import com.google.android.exoplayer2.util.MimeTypes;
import com.google.android.exoplayer2.util.TraceUtil;
import com.google.android.exoplayer2.util.Util;
import com.google.android.exoplayer2.video.VideoRendererEventListener.EventDispatcher;
import java.nio.ByteBuffer;
import com.google.android.exoplayer2.util.Logger;
import com.google.android.exoplayer2.util.AmazonQuirks;

/**
 * Decodes and renders video using {@link MediaCodec}.
 *
 * <p>This renderer accepts the following messages sent via {@link ExoPlayer#createMessage(Target)}
 * on the playback thread:
 *
 * <ul>
 *   <li>Message with type {@link C#MSG_SET_SURFACE} to set the output surface. The message payload
 *       should be the target {@link Surface}, or null.
 *   <li>Message with type {@link C#MSG_SET_SCALING_MODE} to set the video scaling mode. The message
 *       payload should be one of the integer scaling modes in {@link C.VideoScalingMode}. Note that
 *       the scaling mode only applies if the {@link Surface} targeted by this renderer is owned by
 *       a {@link android.view.SurfaceView}.
 * </ul>
 */
@TargetApi(16)
public class MediaCodecVideoRenderer extends MediaCodecRenderer {

  private static final String TAG = "MediaCodecVideoRenderer";
  private static final String KEY_CROP_LEFT = "crop-left";
  private static final String KEY_CROP_RIGHT = "crop-right";
  private static final String KEY_CROP_BOTTOM = "crop-bottom";
  private static final String KEY_CROP_TOP = "crop-top";

  // Long edge length in pixels for standard video formats, in decreasing in order.
  private static final int[] STANDARD_LONG_EDGE_VIDEO_PX = new int[] {
      1920, 1600, 1440, 1280, 960, 854, 640, 540, 480};

  // Generally there is zero or one pending output stream offset. We track more offsets to allow for
  // pending output streams that have fewer frames than the codec latency.
  private static final int MAX_PENDING_OUTPUT_STREAM_OFFSET_COUNT = 10;

  private final Context context;
  private final VideoFrameReleaseTimeHelper frameReleaseTimeHelper;
  private final EventDispatcher eventDispatcher;
  private final long allowedJoiningTimeMs;
  private final int maxDroppedFramesToNotify;
  private final boolean deviceNeedsAutoFrcWorkaround;
  private final long[] pendingOutputStreamOffsetsUs;
  private final long[] pendingOutputStreamSwitchTimesUs;

  private CodecMaxValues codecMaxValues;
  private boolean codecNeedsSetOutputSurfaceWorkaround;

  private Surface surface;
  private Surface dummySurface;
  @C.VideoScalingMode
  private int scalingMode;
  private boolean renderedFirstFrame;
  private long initialPositionUs;
  private long joiningDeadlineMs;
  private long droppedFrameAccumulationStartTimeMs;
  private int droppedFrames;
  private int consecutiveDroppedFrameCount;
  private int buffersInCodecCount;
  private long lastRenderTimeUs;

  private int pendingRotationDegrees;
  private float pendingPixelWidthHeightRatio;
  private int currentWidth;
  private int currentHeight;
  private int currentUnappliedRotationDegrees;
  private float currentPixelWidthHeightRatio;
  private int reportedWidth;
  private int reportedHeight;
  private int reportedUnappliedRotationDegrees;
  private float reportedPixelWidthHeightRatio;

  private boolean tunneling;
  private int tunnelingAudioSessionId;
  /* package */ OnFrameRenderedListenerV23 tunnelingOnFrameRenderedListener;

  private long lastInputTimeUs;
  private long outputStreamOffsetUs;
  private int pendingOutputStreamOffsetCount;

  private final Logger log = new Logger(Logger.Module.Video, TAG);
  /**
   * @param context A context.
   * @param mediaCodecSelector A decoder selector.
   */
  public MediaCodecVideoRenderer(Context context, MediaCodecSelector mediaCodecSelector) {
    this(context, mediaCodecSelector, 0);
  }

  /**
   * @param context A context.
   * @param mediaCodecSelector A decoder selector.
   * @param allowedJoiningTimeMs The maximum duration in milliseconds for which this video renderer
   *     can attempt to seamlessly join an ongoing playback.
   */
  public MediaCodecVideoRenderer(Context context, MediaCodecSelector mediaCodecSelector,
      long allowedJoiningTimeMs) {
    this(
        context,
        mediaCodecSelector,
        allowedJoiningTimeMs,
        /* eventHandler= */ null,
        /* eventListener= */ null,
        -1);
  }

  /**
   * @param context A context.
   * @param mediaCodecSelector A decoder selector.
   * @param allowedJoiningTimeMs The maximum duration in milliseconds for which this video renderer
   *     can attempt to seamlessly join an ongoing playback.
   * @param eventHandler A handler to use when delivering events to {@code eventListener}. May be
   *     null if delivery of events is not required.
   * @param eventListener A listener of events. May be null if delivery of events is not required.
   * @param maxDroppedFrameCountToNotify The maximum number of frames that can be dropped between
   *     invocations of {@link VideoRendererEventListener#onDroppedFrames(int, long)}.
   */
  public MediaCodecVideoRenderer(Context context, MediaCodecSelector mediaCodecSelector,
      long allowedJoiningTimeMs, @Nullable Handler eventHandler,
      @Nullable VideoRendererEventListener eventListener, int maxDroppedFrameCountToNotify) {
    this(
        context,
        mediaCodecSelector,
        allowedJoiningTimeMs,
        /* drmSessionManager= */ null,
        /* playClearSamplesWithoutKeys= */ false,
        eventHandler,
        eventListener,
        maxDroppedFrameCountToNotify);
  }

  /**
   * @param context A context.
   * @param mediaCodecSelector A decoder selector.
   * @param allowedJoiningTimeMs The maximum duration in milliseconds for which this video renderer
   *     can attempt to seamlessly join an ongoing playback.
   * @param drmSessionManager For use with encrypted content. May be null if support for encrypted
   *     content is not required.
   * @param playClearSamplesWithoutKeys Encrypted media may contain clear (un-encrypted) regions.
   *     For example a media file may start with a short clear region so as to allow playback to
   *     begin in parallel with key acquisition. This parameter specifies whether the renderer is
   *     permitted to play clear regions of encrypted media files before {@code drmSessionManager}
   *     has obtained the keys necessary to decrypt encrypted regions of the media.
   * @param eventHandler A handler to use when delivering events to {@code eventListener}. May be
   *     null if delivery of events is not required.
   * @param eventListener A listener of events. May be null if delivery of events is not required.
   * @param maxDroppedFramesToNotify The maximum number of frames that can be dropped between
   *     invocations of {@link VideoRendererEventListener#onDroppedFrames(int, long)}.
   */
  public MediaCodecVideoRenderer(Context context, MediaCodecSelector mediaCodecSelector,
      long allowedJoiningTimeMs,
      @Nullable DrmSessionManager<FrameworkMediaCrypto> drmSessionManager,
      boolean playClearSamplesWithoutKeys, @Nullable Handler eventHandler,
      @Nullable VideoRendererEventListener eventListener, int maxDroppedFramesToNotify) {
    super(C.TRACK_TYPE_VIDEO, mediaCodecSelector, drmSessionManager, playClearSamplesWithoutKeys);
    this.allowedJoiningTimeMs = allowedJoiningTimeMs;
    this.maxDroppedFramesToNotify = maxDroppedFramesToNotify;
    this.context = context.getApplicationContext();
    // AMZN_CHANGE_BEGIN
    if (AmazonQuirks.isSnappingToVsyncDisabled()) {
      frameReleaseTimeHelper = new VideoFrameReleaseTimeHelper();
    } else {
<<<<<<< HEAD
      frameReleaseTimeHelper = new VideoFrameReleaseTimeHelper(this.context);
=======
      frameReleaseTimeHelper = new VideoFrameReleaseTimeHelper(context);
>>>>>>> 30efc5c8
    }
    // AMZN_CHANGE_END
    eventDispatcher = new EventDispatcher(eventHandler, eventListener);
    deviceNeedsAutoFrcWorkaround = deviceNeedsAutoFrcWorkaround();
    pendingOutputStreamOffsetsUs = new long[MAX_PENDING_OUTPUT_STREAM_OFFSET_COUNT];
    pendingOutputStreamSwitchTimesUs = new long[MAX_PENDING_OUTPUT_STREAM_OFFSET_COUNT];
    outputStreamOffsetUs = C.TIME_UNSET;
    lastInputTimeUs = C.TIME_UNSET;
    joiningDeadlineMs = C.TIME_UNSET;
    currentWidth = Format.NO_VALUE;
    currentHeight = Format.NO_VALUE;
    currentPixelWidthHeightRatio = Format.NO_VALUE;
    pendingPixelWidthHeightRatio = Format.NO_VALUE;
    scalingMode = C.VIDEO_SCALING_MODE_DEFAULT;
    clearReportedVideoSize();
  }

  @Override
  protected int supportsFormat(MediaCodecSelector mediaCodecSelector,
      DrmSessionManager<FrameworkMediaCrypto> drmSessionManager, Format format)
      throws DecoderQueryException {
    String mimeType = format.sampleMimeType;
    if (!MimeTypes.isVideo(mimeType)) {
      return FORMAT_UNSUPPORTED_TYPE;
    }
    boolean requiresSecureDecryption = false;
    DrmInitData drmInitData = format.drmInitData;
    if (drmInitData != null) {
      for (int i = 0; i < drmInitData.schemeDataCount; i++) {
        requiresSecureDecryption |= drmInitData.get(i).requiresSecureDecryption;
      }
    }
    MediaCodecInfo decoderInfo = mediaCodecSelector.getDecoderInfo(mimeType,
        requiresSecureDecryption);
    if (decoderInfo == null) {
      return requiresSecureDecryption && mediaCodecSelector.getDecoderInfo(mimeType, false) != null
          ? FORMAT_UNSUPPORTED_DRM : FORMAT_UNSUPPORTED_SUBTYPE;
    }
    if (!supportsFormatDrm(drmSessionManager, drmInitData)) {
      return FORMAT_UNSUPPORTED_DRM;
    }
    boolean decoderCapable = decoderInfo.isCodecSupported(format.codecs);
    if (decoderCapable && format.width > 0 && format.height > 0) {
      if (Util.SDK_INT >= 21) {
        decoderCapable = decoderInfo.isVideoSizeAndRateSupportedV21(format.width, format.height,
            format.frameRate);
      } else {
        decoderCapable = format.width * format.height <= MediaCodecUtil.maxH264DecodableFrameSize();
        if (!decoderCapable) {
          Log.d(TAG, "FalseCheck [legacyFrameSize, " + format.width + "x" + format.height + "] ["
              + Util.DEVICE_DEBUG_INFO + "]");
        }
      }
    }

    int adaptiveSupport = decoderInfo.adaptive ? ADAPTIVE_SEAMLESS : ADAPTIVE_NOT_SEAMLESS;
    int tunnelingSupport = decoderInfo.tunneling ? TUNNELING_SUPPORTED : TUNNELING_NOT_SUPPORTED;
    int formatSupport = decoderCapable ? FORMAT_HANDLED : FORMAT_EXCEEDS_CAPABILITIES;
    return adaptiveSupport | tunnelingSupport | formatSupport;
  }

  @Override
  protected void onEnabled(boolean joining) throws ExoPlaybackException {
    super.onEnabled(joining);
    tunnelingAudioSessionId = getConfiguration().tunnelingAudioSessionId;
    tunneling = tunnelingAudioSessionId != C.AUDIO_SESSION_ID_UNSET;
    eventDispatcher.enabled(decoderCounters);
    frameReleaseTimeHelper.enable();
  }

  @Override
  protected void onStreamChanged(Format[] formats, long offsetUs) throws ExoPlaybackException {
    if (outputStreamOffsetUs == C.TIME_UNSET) {
      outputStreamOffsetUs = offsetUs;
    } else {
      if (pendingOutputStreamOffsetCount == pendingOutputStreamOffsetsUs.length) {
        Log.w(TAG, "Too many stream changes, so dropping offset: "
            + pendingOutputStreamOffsetsUs[pendingOutputStreamOffsetCount - 1]);
      } else {
        pendingOutputStreamOffsetCount++;
      }
      pendingOutputStreamOffsetsUs[pendingOutputStreamOffsetCount - 1] = offsetUs;
      pendingOutputStreamSwitchTimesUs[pendingOutputStreamOffsetCount - 1] = lastInputTimeUs;
    }
    super.onStreamChanged(formats, offsetUs);
  }

  @Override
  protected void onPositionReset(long positionUs, boolean joining) throws ExoPlaybackException {
    super.onPositionReset(positionUs, joining);
    clearRenderedFirstFrame();
    initialPositionUs = C.TIME_UNSET;
    consecutiveDroppedFrameCount = 0;
    lastInputTimeUs = C.TIME_UNSET;
    if (pendingOutputStreamOffsetCount != 0) {
      outputStreamOffsetUs = pendingOutputStreamOffsetsUs[pendingOutputStreamOffsetCount - 1];
      pendingOutputStreamOffsetCount = 0;
    }
    if (joining) {
      setJoiningDeadlineMs();
    } else {
      joiningDeadlineMs = C.TIME_UNSET;
    }
  }

  @Override
  public boolean isReady() {
    if (super.isReady() && (renderedFirstFrame || (dummySurface != null && surface == dummySurface)
        || getCodec() == null || tunneling)) {
      // Ready. If we were joining then we've now joined, so clear the joining deadline.
      joiningDeadlineMs = C.TIME_UNSET;
      return true;
    } else if (joiningDeadlineMs == C.TIME_UNSET) {
      // Not joining.
      return false;
    } else if (SystemClock.elapsedRealtime() < joiningDeadlineMs) {
      // Joining and still within the joining deadline.
      return true;
    } else {
      // The joining deadline has been exceeded. Give up and clear the deadline.
      joiningDeadlineMs = C.TIME_UNSET;
      return false;
    }
  }

  @Override
  protected void onStarted() {
    super.onStarted();
    droppedFrames = 0;
    droppedFrameAccumulationStartTimeMs = SystemClock.elapsedRealtime();
    lastRenderTimeUs = SystemClock.elapsedRealtime() * 1000;
  }

  @Override
  protected void onStopped() {
    joiningDeadlineMs = C.TIME_UNSET;
    maybeNotifyDroppedFrames();
    super.onStopped();
  }

  @Override
  protected void onDisabled() {
    currentWidth = Format.NO_VALUE;
    currentHeight = Format.NO_VALUE;
    currentPixelWidthHeightRatio = Format.NO_VALUE;
    pendingPixelWidthHeightRatio = Format.NO_VALUE;
    outputStreamOffsetUs = C.TIME_UNSET;
    lastInputTimeUs = C.TIME_UNSET;
    pendingOutputStreamOffsetCount = 0;
    clearReportedVideoSize();
    clearRenderedFirstFrame();
    frameReleaseTimeHelper.disable();
    tunnelingOnFrameRenderedListener = null;
    tunneling = false;
    try {
      super.onDisabled();
    } finally {
      decoderCounters.ensureUpdated();
      eventDispatcher.disabled(decoderCounters);
    }
  }

  @Override
  public void handleMessage(int messageType, Object message) throws ExoPlaybackException {
    if (messageType == C.MSG_SET_SURFACE) {
      setSurface((Surface) message);
    } else if (messageType == C.MSG_SET_SCALING_MODE) {
      scalingMode = (Integer) message;
      MediaCodec codec = getCodec();
      if (codec != null) {
        codec.setVideoScalingMode(scalingMode);
      }
    } else {
      super.handleMessage(messageType, message);
    }
  }

  private void setSurface(Surface surface) throws ExoPlaybackException {
    if (surface == null) {
      // Use a dummy surface if possible.
      if (dummySurface != null) {
        surface = dummySurface;
      } else {
        MediaCodecInfo codecInfo = getCodecInfo();
        if (codecInfo != null && shouldUseDummySurface(codecInfo)) {
          dummySurface = DummySurface.newInstanceV17(context, codecInfo.secure);
          surface = dummySurface;
        }
      }
    }
    // We only need to update the codec if the surface has changed.
    if (this.surface != surface) {
      this.surface = surface;
      @State int state = getState();
      if (state == STATE_ENABLED || state == STATE_STARTED) {
        MediaCodec codec = getCodec();
        if (Util.SDK_INT >= 23 && codec != null && surface != null
            && !codecNeedsSetOutputSurfaceWorkaround) {
          setOutputSurfaceV23(codec, surface);
        } else {
          releaseCodec();
          maybeInitCodec();
        }
      }
      if (surface != null && surface != dummySurface) {
        // If we know the video size, report it again immediately.
        maybeRenotifyVideoSizeChanged();
        // We haven't rendered to the new surface yet.
        clearRenderedFirstFrame();
        if (state == STATE_STARTED) {
          setJoiningDeadlineMs();
        }
      } else {
        // The surface has been removed.
        clearReportedVideoSize();
        clearRenderedFirstFrame();
      }
    } else if (surface != null && surface != dummySurface) {
      // The surface is set and unchanged. If we know the video size and/or have already rendered to
      // the surface, report these again immediately.
      maybeRenotifyVideoSizeChanged();
      maybeRenotifyRenderedFirstFrame();
    }
  }

  @Override
  protected boolean shouldInitCodec(MediaCodecInfo codecInfo) {
    return surface != null || shouldUseDummySurface(codecInfo);
  }

  @Override
  protected void configureCodec(MediaCodecInfo codecInfo, MediaCodec codec, Format format,
      MediaCrypto crypto) throws DecoderQueryException {
    codecMaxValues = getCodecMaxValues(codecInfo, format, getStreamFormats());
    MediaFormat mediaFormat = getMediaFormat(format, codecMaxValues, deviceNeedsAutoFrcWorkaround,
        tunnelingAudioSessionId, codecName); // AMZN_CHANGE_ONELINE
    if (surface == null) {
      Assertions.checkState(shouldUseDummySurface(codecInfo));
      if (dummySurface == null) {
        dummySurface = DummySurface.newInstanceV17(context, codecInfo.secure);
      }
      surface = dummySurface;
    }

    // AMZN_CHANGE_BEGIN
    log.setTAG(codecName + "-" + TAG);
    log.i("configureCodec: codecName = " + codec +
            ", deviceNeedsAutoFrcWorkaround = " + deviceNeedsAutoFrcWorkaround +
            ", format = " + format +
            ", surface = " + surface +
            ", crypto = " + crypto );
    // AMZN_CHANGE_END

    codec.configure(mediaFormat, surface, crypto, 0);
    if (Util.SDK_INT >= 23 && tunneling) {
      tunnelingOnFrameRenderedListener = new OnFrameRenderedListenerV23(codec);
    }
  }

  @Override
  protected @KeepCodecResult int canKeepCodec(
      MediaCodec codec, MediaCodecInfo codecInfo, Format oldFormat, Format newFormat) {
    if (areAdaptationCompatible(codecInfo.adaptive, oldFormat, newFormat)
        && newFormat.width <= codecMaxValues.width
        && newFormat.height <= codecMaxValues.height
        && getMaxInputSize(newFormat) <= codecMaxValues.inputSize) {
      return oldFormat.initializationDataEquals(newFormat)
          ? KEEP_CODEC_RESULT_YES_WITHOUT_RECONFIGURATION
          : KEEP_CODEC_RESULT_YES_WITH_RECONFIGURATION;
    }
    return KEEP_CODEC_RESULT_NO;
  }

  @CallSuper
  @Override
  protected void releaseCodec() {
    try {
      super.releaseCodec();
    } finally {
      buffersInCodecCount = 0;
      if (dummySurface != null) {
        if (surface == dummySurface) {
          surface = null;
        }
        dummySurface.release();
        dummySurface = null;
      }
    }
  }

  @CallSuper
  @Override
  protected void flushCodec() throws ExoPlaybackException {
    super.flushCodec();
    buffersInCodecCount = 0;
  }

  @Override
  protected void onCodecInitialized(String name, long initializedTimestampMs,
      long initializationDurationMs) {
    eventDispatcher.decoderInitialized(name, initializedTimestampMs, initializationDurationMs);
    codecNeedsSetOutputSurfaceWorkaround = codecNeedsSetOutputSurfaceWorkaround(name);
  }

  @Override
  protected void onInputFormatChanged(Format newFormat) throws ExoPlaybackException {
    super.onInputFormatChanged(newFormat);
    log.i("onInputFormatChanged: format = " + newFormat);
    eventDispatcher.inputFormatChanged(newFormat);
    pendingPixelWidthHeightRatio = newFormat.pixelWidthHeightRatio;
    pendingRotationDegrees = newFormat.rotationDegrees;
  }

  /**
   * Called immediately before an input buffer is queued into the codec.
   *
   * @param buffer The buffer to be queued.
   */
  @CallSuper
  @Override
  protected void onQueueInputBuffer(DecoderInputBuffer buffer) {
    buffersInCodecCount++;
    lastInputTimeUs = Math.max(buffer.timeUs, lastInputTimeUs);
    if (Util.SDK_INT < 23 && tunneling) {
      maybeNotifyRenderedFirstFrame();
    }
  }

  @Override
  protected void onOutputFormatChanged(MediaCodec codec, MediaFormat outputFormat) {
    log.i("onOutputFormatChanged: outputFormat:" + outputFormat
            + ", codec:" + codec);
    boolean hasCrop = outputFormat.containsKey(KEY_CROP_RIGHT)
        && outputFormat.containsKey(KEY_CROP_LEFT) && outputFormat.containsKey(KEY_CROP_BOTTOM)
        && outputFormat.containsKey(KEY_CROP_TOP);
    currentWidth = hasCrop
        ? outputFormat.getInteger(KEY_CROP_RIGHT) - outputFormat.getInteger(KEY_CROP_LEFT) + 1
        : outputFormat.getInteger(MediaFormat.KEY_WIDTH);
    currentHeight = hasCrop
        ? outputFormat.getInteger(KEY_CROP_BOTTOM) - outputFormat.getInteger(KEY_CROP_TOP) + 1
        : outputFormat.getInteger(MediaFormat.KEY_HEIGHT);
    currentPixelWidthHeightRatio = pendingPixelWidthHeightRatio;
    log.i("hasCrop = " + hasCrop +
            ", currentWidth = " + currentWidth +
            ", currentHeight = " + currentHeight +
            ", currentPixelWidthHeightRatio = " + currentPixelWidthHeightRatio);
    if (Util.SDK_INT >= 21) {
      // On API level 21 and above the decoder applies the rotation when rendering to the surface.
      // Hence currentUnappliedRotation should always be 0. For 90 and 270 degree rotations, we need
      // to flip the width, height and pixel aspect ratio to reflect the rotation that was applied.
      if (pendingRotationDegrees == 90 || pendingRotationDegrees == 270) {
        int rotatedHeight = currentWidth;
        currentWidth = currentHeight;
        currentHeight = rotatedHeight;
        currentPixelWidthHeightRatio = 1 / currentPixelWidthHeightRatio;
      }
    } else {
      // On API level 20 and below the decoder does not apply the rotation.
      currentUnappliedRotationDegrees = pendingRotationDegrees;
    }
    // Must be applied each time the output format changes.
    codec.setVideoScalingMode(scalingMode);
  }

  @Override
  protected boolean processOutputBuffer(long positionUs, long elapsedRealtimeUs, MediaCodec codec,
      ByteBuffer buffer, int bufferIndex, int bufferFlags, long bufferPresentationTimeUs,
      boolean shouldSkip) throws ExoPlaybackException {
    if (initialPositionUs == C.TIME_UNSET) {
      initialPositionUs = positionUs;
    }

    long presentationTimeUs = bufferPresentationTimeUs - outputStreamOffsetUs;

    if (log.allowDebug()) {
      log.d("processOutputBuffer: positionUs = " + positionUs +
              ", elapsedRealtimeUs = " + elapsedRealtimeUs +
              ", bufferIndex = " + bufferIndex +
              ", shouldSkip = " + shouldSkip +
              ", presentationTimeUs = " + bufferPresentationTimeUs);
    }

    if (shouldSkip) {
      skipOutputBuffer(codec, bufferIndex, presentationTimeUs);
      return true;
    }

    long earlyUs = bufferPresentationTimeUs - positionUs;
    if (surface == dummySurface) {
      // Skip frames in sync with playback, so we'll be at the right frame if the mode changes.
      if (isBufferLate(earlyUs)) {
        skipOutputBuffer(codec, bufferIndex, presentationTimeUs);
        return true;
      }
      return false;
    }

    long elapsedRealtimeNowUs = SystemClock.elapsedRealtime() * 1000;
    boolean isStarted = getState() == STATE_STARTED;
    if (!renderedFirstFrame
        || (isStarted
            && shouldForceRenderOutputBuffer(earlyUs, elapsedRealtimeNowUs - lastRenderTimeUs))) {
      if (Util.SDK_INT >= 21) {
        renderOutputBufferV21(codec, bufferIndex, presentationTimeUs, System.nanoTime());
      } else {
        renderOutputBuffer(codec, bufferIndex, presentationTimeUs);
      }
      return true;
    }

    if (!isStarted || positionUs == initialPositionUs) {
      return false;
    }

    // Fine-grained adjustment of earlyUs based on the elapsed time since the start of the current
    // iteration of the rendering loop.
    long elapsedSinceStartOfLoopUs = elapsedRealtimeNowUs - elapsedRealtimeUs;
    earlyUs -= elapsedSinceStartOfLoopUs;

    // Compute the buffer's desired release time in nanoseconds.
    long systemTimeNs = System.nanoTime();
    long unadjustedFrameReleaseTimeNs = systemTimeNs + (earlyUs * 1000);

    // Apply a timestamp adjustment, if there is one.
    long adjustedReleaseTimeNs = frameReleaseTimeHelper.adjustReleaseTime(
        bufferPresentationTimeUs, unadjustedFrameReleaseTimeNs);
    earlyUs = (adjustedReleaseTimeNs - systemTimeNs) / 1000;

    if (shouldDropBuffersToKeyframe(earlyUs, elapsedRealtimeUs)
        && maybeDropBuffersToKeyframe(codec, bufferIndex, presentationTimeUs, positionUs)) {
      return false;
    } else if (shouldDropOutputBuffer(earlyUs, elapsedRealtimeUs)) {
      dropOutputBuffer(codec, bufferIndex, presentationTimeUs);
      return true;
    }

    if (Util.SDK_INT >= 21) {
      // Let the underlying framework time the release.
      if (earlyUs < 50000) {
        renderOutputBufferV21(codec, bufferIndex, presentationTimeUs, adjustedReleaseTimeNs);
        return true;
      }
    } else {
      // We need to time the release ourselves.
      if (earlyUs < 30000) {
        if (earlyUs > 11000) {
          // We're a little too early to render the frame. Sleep until the frame can be rendered.
          // Note: The 11ms threshold was chosen fairly arbitrarily.
          try {
            // Subtracting 10000 rather than 11000 ensures the sleep time will be at least 1ms.
            Thread.sleep((earlyUs - 10000) / 1000);
          } catch (InterruptedException e) {
            Thread.currentThread().interrupt();
            return false;
          }
        }
        renderOutputBuffer(codec, bufferIndex, presentationTimeUs);
        return true;
      }
    }

    // We're either not playing, or it's not time to render the frame yet.
    return false;
  }

  /**
   * Called when an output buffer is successfully processed.
   *
   * @param presentationTimeUs The timestamp associated with the output buffer.
   */
  @CallSuper
  @Override
  protected void onProcessedOutputBuffer(long presentationTimeUs) {
    buffersInCodecCount--;
    while (pendingOutputStreamOffsetCount != 0
        && presentationTimeUs >= pendingOutputStreamSwitchTimesUs[0]) {
      outputStreamOffsetUs = pendingOutputStreamOffsetsUs[0];
      pendingOutputStreamOffsetCount--;
      System.arraycopy(
          pendingOutputStreamOffsetsUs,
          /* srcPos= */ 1,
          pendingOutputStreamOffsetsUs,
          /* destPos= */ 0,
          pendingOutputStreamOffsetCount);
      System.arraycopy(
          pendingOutputStreamSwitchTimesUs,
          /* srcPos= */ 1,
          pendingOutputStreamSwitchTimesUs,
          /* destPos= */ 0,
          pendingOutputStreamOffsetCount);
    }
  }

  /**
   * Returns whether the buffer being processed should be dropped.
   *
   * @param earlyUs The time until the buffer should be presented in microseconds. A negative value
   *     indicates that the buffer is late.
   * @param elapsedRealtimeUs {@link android.os.SystemClock#elapsedRealtime()} in microseconds,
   *     measured at the start of the current iteration of the rendering loop.
   */
  protected boolean shouldDropOutputBuffer(long earlyUs, long elapsedRealtimeUs) {
    return isBufferLate(earlyUs);
  }

  /**
   * Returns whether to drop all buffers from the buffer being processed to the keyframe at or after
   * the current playback position, if possible.
   *
   * @param earlyUs The time until the current buffer should be presented in microseconds. A
   *     negative value indicates that the buffer is late.
   * @param elapsedRealtimeUs {@link android.os.SystemClock#elapsedRealtime()} in microseconds,
   *     measured at the start of the current iteration of the rendering loop.
   */
  protected boolean shouldDropBuffersToKeyframe(long earlyUs, long elapsedRealtimeUs) {
    return isBufferVeryLate(earlyUs);
  }

  /**
   * Returns whether to force rendering an output buffer.
   *
   * @param earlyUs The time until the current buffer should be presented in microseconds. A
   *     negative value indicates that the buffer is late.
   * @param elapsedSinceLastRenderUs The elapsed time since the last output buffer was rendered, in
   *     microseconds.
   * @return Returns whether to force rendering an output buffer.
   */
  protected boolean shouldForceRenderOutputBuffer(long earlyUs, long elapsedSinceLastRenderUs) {
    return isBufferLate(earlyUs) && elapsedSinceLastRenderUs > 100000;
  }

  /**
   * Skips the output buffer with the specified index.
   *
   * @param codec The codec that owns the output buffer.
   * @param index The index of the output buffer to skip.
   * @param presentationTimeUs The presentation time of the output buffer, in microseconds.
   */
  protected void skipOutputBuffer(MediaCodec codec, int index, long presentationTimeUs) {
    log.i("skipOutputBuffer: bufferIndex = " + index + ", PTS = " + presentationTimeUs);
    TraceUtil.beginSection("skipVideoBuffer");
    codec.releaseOutputBuffer(index, false);
    TraceUtil.endSection();
    decoderCounters.skippedOutputBufferCount++;
  }

  /**
   * Drops the output buffer with the specified index.
   *
   * @param codec The codec that owns the output buffer.
   * @param index The index of the output buffer to drop.
   * @param presentationTimeUs The presentation time of the output buffer, in microseconds.
   */
  protected void dropOutputBuffer(MediaCodec codec, int index, long presentationTimeUs) {
    log.i("dropOutputBuffer: bufferIndex = " + index + ", PTS = " + presentationTimeUs);
    TraceUtil.beginSection("dropVideoBuffer");
    codec.releaseOutputBuffer(index, false);
    TraceUtil.endSection();
    updateDroppedBufferCounters(1);
  }

  /**
   * Drops frames from the current output buffer to the next keyframe at or before the playback
   * position. If no such keyframe exists, as the playback position is inside the same group of
   * pictures as the buffer being processed, returns {@code false}. Returns {@code true} otherwise.
   *
   * @param codec The codec that owns the output buffer.
   * @param index The index of the output buffer to drop.
   * @param presentationTimeUs The presentation time of the output buffer, in microseconds.
   * @param positionUs The current playback position, in microseconds.
   * @return Whether any buffers were dropped.
   * @throws ExoPlaybackException If an error occurs flushing the codec.
   */
  protected boolean maybeDropBuffersToKeyframe(MediaCodec codec, int index, long presentationTimeUs,
      long positionUs) throws ExoPlaybackException {
    int droppedSourceBufferCount = skipSource(positionUs);
    if (droppedSourceBufferCount == 0) {
      return false;
    }
    decoderCounters.droppedToKeyframeCount++;
    // We dropped some buffers to catch up, so update the decoder counters and flush the codec,
    // which releases all pending buffers buffers including the current output buffer.
    updateDroppedBufferCounters(buffersInCodecCount + droppedSourceBufferCount);
    flushCodec();
    return true;
  }

  /**
   * Updates decoder counters to reflect that {@code droppedBufferCount} additional buffers were
   * dropped.
   *
   * @param droppedBufferCount The number of additional dropped buffers.
   */
  protected void updateDroppedBufferCounters(int droppedBufferCount) {
    decoderCounters.droppedBufferCount += droppedBufferCount;
    droppedFrames += droppedBufferCount;
    consecutiveDroppedFrameCount += droppedBufferCount;
    decoderCounters.maxConsecutiveDroppedBufferCount = Math.max(consecutiveDroppedFrameCount,
        decoderCounters.maxConsecutiveDroppedBufferCount);
    if (droppedFrames >= maxDroppedFramesToNotify) {
      maybeNotifyDroppedFrames();
    }
  }

  /**
   * Renders the output buffer with the specified index. This method is only called if the platform
   * API version of the device is less than 21.
   *
   * @param codec The codec that owns the output buffer.
   * @param index The index of the output buffer to drop.
   * @param presentationTimeUs The presentation time of the output buffer, in microseconds.
   */
  protected void renderOutputBuffer(MediaCodec codec, int index, long presentationTimeUs) {
    if (log.allowDebug()) {
      log.d("renderOutputBuffer: " + index + ", PTS = " + presentationTimeUs);
    }
    maybeNotifyVideoSizeChanged();
    TraceUtil.beginSection("releaseOutputBuffer");
    codec.releaseOutputBuffer(index, true);
    TraceUtil.endSection();
    lastRenderTimeUs = SystemClock.elapsedRealtime() * 1000;
    decoderCounters.renderedOutputBufferCount++;
    consecutiveDroppedFrameCount = 0;
    maybeNotifyRenderedFirstFrame();
  }

  /**
   * Renders the output buffer with the specified index. This method is only called if the platform
   * API version of the device is 21 or later.
   *
   * @param codec The codec that owns the output buffer.
   * @param index The index of the output buffer to drop.
   * @param presentationTimeUs The presentation time of the output buffer, in microseconds.
   * @param releaseTimeNs The wallclock time at which the frame should be displayed, in nanoseconds.
   */
  @TargetApi(21)
  protected void renderOutputBufferV21(
      MediaCodec codec, int index, long presentationTimeUs, long releaseTimeNs) {
    if (log.allowDebug()) {
      log.d("renderOutputBufferV21: bufferIndex = " + index + ", PTS = " + presentationTimeUs +
              ", releaseTimeNs = " + releaseTimeNs);
    }
    maybeNotifyVideoSizeChanged();
    TraceUtil.beginSection("releaseOutputBuffer");
    codec.releaseOutputBuffer(index, releaseTimeNs);
    TraceUtil.endSection();
    lastRenderTimeUs = SystemClock.elapsedRealtime() * 1000;
    decoderCounters.renderedOutputBufferCount++;
    consecutiveDroppedFrameCount = 0;
    maybeNotifyRenderedFirstFrame();
  }

  private boolean shouldUseDummySurface(MediaCodecInfo codecInfo) {
    return Util.SDK_INT >= 23
        && !tunneling
        && !codecNeedsSetOutputSurfaceWorkaround(codecInfo.name)
        && (!codecInfo.secure || DummySurface.isSecureSupported(context));
  }

  private void setJoiningDeadlineMs() {
    joiningDeadlineMs = allowedJoiningTimeMs > 0
        ? (SystemClock.elapsedRealtime() + allowedJoiningTimeMs) : C.TIME_UNSET;
  }

  private void clearRenderedFirstFrame() {
    renderedFirstFrame = false;
    // The first frame notification is triggered by renderOutputBuffer or renderOutputBufferV21 for
    // non-tunneled playback, onQueueInputBuffer for tunneled playback prior to API level 23, and
    // OnFrameRenderedListenerV23.onFrameRenderedListener for tunneled playback on API level 23 and
    // above.
    if (Util.SDK_INT >= 23 && tunneling) {
      MediaCodec codec = getCodec();
      // If codec is null then the listener will be instantiated in configureCodec.
      if (codec != null) {
        tunnelingOnFrameRenderedListener = new OnFrameRenderedListenerV23(codec);
      }
    }
  }

  /* package */ void maybeNotifyRenderedFirstFrame() {
    if (!renderedFirstFrame) {
      renderedFirstFrame = true;
      eventDispatcher.renderedFirstFrame(surface);
    }
  }

  private void maybeRenotifyRenderedFirstFrame() {
    if (renderedFirstFrame) {
      eventDispatcher.renderedFirstFrame(surface);
    }
  }

  private void clearReportedVideoSize() {
    reportedWidth = Format.NO_VALUE;
    reportedHeight = Format.NO_VALUE;
    reportedPixelWidthHeightRatio = Format.NO_VALUE;
    reportedUnappliedRotationDegrees = Format.NO_VALUE;
  }

  private void maybeNotifyVideoSizeChanged() {
    if ((currentWidth != Format.NO_VALUE || currentHeight != Format.NO_VALUE)
      && (reportedWidth != currentWidth || reportedHeight != currentHeight
        || reportedUnappliedRotationDegrees != currentUnappliedRotationDegrees
        || reportedPixelWidthHeightRatio != currentPixelWidthHeightRatio)) {
      eventDispatcher.videoSizeChanged(currentWidth, currentHeight, currentUnappliedRotationDegrees,
          currentPixelWidthHeightRatio);
      reportedWidth = currentWidth;
      reportedHeight = currentHeight;
      reportedUnappliedRotationDegrees = currentUnappliedRotationDegrees;
      reportedPixelWidthHeightRatio = currentPixelWidthHeightRatio;
    }
  }

  private void maybeRenotifyVideoSizeChanged() {
    if (reportedWidth != Format.NO_VALUE || reportedHeight != Format.NO_VALUE) {
      eventDispatcher.videoSizeChanged(reportedWidth, reportedHeight,
          reportedUnappliedRotationDegrees, reportedPixelWidthHeightRatio);
    }
  }

  private void maybeNotifyDroppedFrames() {
    if (droppedFrames > 0) {
      long now = SystemClock.elapsedRealtime();
      long elapsedMs = now - droppedFrameAccumulationStartTimeMs;
      eventDispatcher.droppedFrames(droppedFrames, elapsedMs);
      droppedFrames = 0;
      droppedFrameAccumulationStartTimeMs = now;
    }
  }

  private static boolean isBufferLate(long earlyUs) {
    // Class a buffer as late if it should have been presented more than 30 ms ago.
    return earlyUs < -30000;
  }

  private static boolean isBufferVeryLate(long earlyUs) {
    // Class a buffer as very late if it should have been presented more than 500 ms ago.
    return earlyUs < -500000;
  }

  @TargetApi(23)
  private static void setOutputSurfaceV23(MediaCodec codec, Surface surface) {
    codec.setOutputSurface(surface);
  }

  @TargetApi(21)
  private static void configureTunnelingV21(MediaFormat mediaFormat, int tunnelingAudioSessionId) {
    mediaFormat.setFeatureEnabled(CodecCapabilities.FEATURE_TunneledPlayback, true);
    mediaFormat.setInteger(MediaFormat.KEY_AUDIO_SESSION_ID, tunnelingAudioSessionId);
  }

  /**
   * Returns the framework {@link MediaFormat} that should be used to configure the decoder.
   *
   * @param format The format of media.
   * @param codecMaxValues Codec max values that should be used when configuring the decoder.
   * @param deviceNeedsAutoFrcWorkaround Whether the device is known to enable frame-rate conversion
   *     logic that negatively impacts ExoPlayer.
   * @param tunnelingAudioSessionId The audio session id to use for tunneling, or {@link
   *     C#AUDIO_SESSION_ID_UNSET} if tunneling should not be enabled.
   * @return The framework {@link MediaFormat} that should be used to configure the decoder.
   */
  @SuppressLint("InlinedApi")
  protected MediaFormat getMediaFormat(
      Format format,
      CodecMaxValues codecMaxValues,
      boolean deviceNeedsAutoFrcWorkaround,
      int tunnelingAudioSessionId,
      String codecName) { //AMZN_CHANGE_ONELINE
    MediaFormat mediaFormat = new MediaFormat();
    // Set format parameters that should always be set.
    mediaFormat.setString(MediaFormat.KEY_MIME, format.sampleMimeType);
    mediaFormat.setInteger(MediaFormat.KEY_WIDTH, format.width);
    mediaFormat.setInteger(MediaFormat.KEY_HEIGHT, format.height);
    MediaFormatUtil.setCsdBuffers(mediaFormat, format.initializationData);
    // Set format parameters that may be unset.
    MediaFormatUtil.maybeSetFloat(mediaFormat, MediaFormat.KEY_FRAME_RATE, format.frameRate);
    MediaFormatUtil.maybeSetInteger(mediaFormat, MediaFormat.KEY_ROTATION, format.rotationDegrees);
    MediaFormatUtil.maybeSetColorInfo(mediaFormat, format.colorInfo);
    // Set codec max values.
    mediaFormat.setInteger(MediaFormat.KEY_MAX_WIDTH, codecMaxValues.width);
    mediaFormat.setInteger(MediaFormat.KEY_MAX_HEIGHT, codecMaxValues.height);

    // AMZN_CHANGE_BEGIN
    // Set the maximum input size.
    if (codecMaxValues.inputSize != Format.NO_VALUE &&
            AmazonQuirks.isMaxInputSizeSupported(codecName, codecMaxValues.inputSize)) {
      MediaFormatUtil.maybeSetInteger(mediaFormat, MediaFormat.KEY_MAX_INPUT_SIZE, codecMaxValues.inputSize);
    }
    // AMZN_CHANGE_END

    // Set codec configuration values.
    if (Util.SDK_INT >= 23) {
      mediaFormat.setInteger(MediaFormat.KEY_PRIORITY, 0 /* realtime priority */);
    }
    if (deviceNeedsAutoFrcWorkaround) {
      mediaFormat.setInteger("auto-frc", 0);
    }
    if (tunnelingAudioSessionId != C.AUDIO_SESSION_ID_UNSET) {
      configureTunnelingV21(mediaFormat, tunnelingAudioSessionId);
    }
    return mediaFormat;
  }

  /**
   * Returns {@link CodecMaxValues} suitable for configuring a codec for {@code format} in a way
   * that will allow possible adaptation to other compatible formats in {@code streamFormats}.
   *
   * @param codecInfo Information about the {@link MediaCodec} being configured.
   * @param format The format for which the codec is being configured.
   * @param streamFormats The possible stream formats.
   * @return Suitable {@link CodecMaxValues}.
   * @throws DecoderQueryException If an error occurs querying {@code codecInfo}.
   */
  protected CodecMaxValues getCodecMaxValues(
      MediaCodecInfo codecInfo, Format format, Format[] streamFormats)
      throws DecoderQueryException {
    int maxWidth = format.width;
    int maxHeight = format.height;
    int maxInputSize = getMaxInputSize(format);
    if (streamFormats.length == 1) {
      // The single entry in streamFormats must correspond to the format for which the codec is
      // being configured.
      return new CodecMaxValues(maxWidth, maxHeight, maxInputSize);
    }
    boolean haveUnknownDimensions = false;
    for (Format streamFormat : streamFormats) {
      if (areAdaptationCompatible(codecInfo.adaptive, format, streamFormat)) {
        haveUnknownDimensions |=
            (streamFormat.width == Format.NO_VALUE || streamFormat.height == Format.NO_VALUE);
        maxWidth = Math.max(maxWidth, streamFormat.width);
        maxHeight = Math.max(maxHeight, streamFormat.height);
        maxInputSize = Math.max(maxInputSize, getMaxInputSize(streamFormat));
      }
    }
    if (haveUnknownDimensions) {
      Log.w(TAG, "Resolutions unknown. Codec max resolution: " + maxWidth + "x" + maxHeight);
      Point codecMaxSize = getCodecMaxSize(codecInfo, format);
      if (codecMaxSize != null) {
        maxWidth = Math.max(maxWidth, codecMaxSize.x);
        maxHeight = Math.max(maxHeight, codecMaxSize.y);
        maxInputSize =
            Math.max(maxInputSize, getMaxInputSize(format.sampleMimeType, maxWidth, maxHeight));
        Log.w(TAG, "Codec max resolution adjusted to: " + maxWidth + "x" + maxHeight);
      }
    }
    return new CodecMaxValues(maxWidth, maxHeight, maxInputSize);
  }

  /**
   * Returns a maximum video size to use when configuring a codec for {@code format} in a way
   * that will allow possible adaptation to other compatible formats that are expected to have the
   * same aspect ratio, but whose sizes are unknown.
   *
   * @param codecInfo Information about the {@link MediaCodec} being configured.
   * @param format The format for which the codec is being configured.
   * @return The maximum video size to use, or null if the size of {@code format} should be used.
   * @throws DecoderQueryException If an error occurs querying {@code codecInfo}.
   */
  private static Point getCodecMaxSize(MediaCodecInfo codecInfo, Format format)
      throws DecoderQueryException {
    boolean isVerticalVideo = format.height > format.width;
    int formatLongEdgePx = isVerticalVideo ? format.height : format.width;
    int formatShortEdgePx = isVerticalVideo ? format.width : format.height;
    float aspectRatio = (float) formatShortEdgePx / formatLongEdgePx;
    for (int longEdgePx : STANDARD_LONG_EDGE_VIDEO_PX) {
      int shortEdgePx = (int) (longEdgePx * aspectRatio);
      if (longEdgePx <= formatLongEdgePx || shortEdgePx <= formatShortEdgePx) {
        // Don't return a size not larger than the format for which the codec is being configured.
        return null;
      } else if (Util.SDK_INT >= 21) {
        Point alignedSize = codecInfo.alignVideoSizeV21(isVerticalVideo ? shortEdgePx : longEdgePx,
            isVerticalVideo ? longEdgePx : shortEdgePx);
        float frameRate = format.frameRate;
        if (codecInfo.isVideoSizeAndRateSupportedV21(alignedSize.x, alignedSize.y, frameRate)) {
          return alignedSize;
        }
      } else {
        // Conservatively assume the codec requires 16px width and height alignment.
        longEdgePx = Util.ceilDivide(longEdgePx, 16) * 16;
        shortEdgePx = Util.ceilDivide(shortEdgePx, 16) * 16;
        if (longEdgePx * shortEdgePx <= MediaCodecUtil.maxH264DecodableFrameSize()) {
          return new Point(isVerticalVideo ? shortEdgePx : longEdgePx,
              isVerticalVideo ? longEdgePx : shortEdgePx);
        }
      }
    }
    return null;
  }

  /**
   * Returns a maximum input buffer size for a given format.
   *
   * @param format The format.
   * @return A maximum input buffer size in bytes, or {@link Format#NO_VALUE} if a maximum could not
   *     be determined.
   */
  private static int getMaxInputSize(Format format) {
    if (format.maxInputSize != Format.NO_VALUE) {
      // The format defines an explicit maximum input size. Add the total size of initialization
      // data buffers, as they may need to be queued in the same input buffer as the largest sample.
      int totalInitializationDataSize = 0;
      int initializationDataCount = format.initializationData.size();
      for (int i = 0; i < initializationDataCount; i++) {
        totalInitializationDataSize += format.initializationData.get(i).length;
      }
      return format.maxInputSize + totalInitializationDataSize;
    } else {
      // Calculated maximum input sizes are overestimates, so it's not necessary to add the size of
      // initialization data.
      return getMaxInputSize(format.sampleMimeType, format.width, format.height);
    }
  }

  /**
   * Returns a maximum input size for a given mime type, width and height.
   *
   * @param sampleMimeType The format mime type.
   * @param width The width in pixels.
   * @param height The height in pixels.
   * @return A maximum input size in bytes, or {@link Format#NO_VALUE} if a maximum could not be
   *     determined.
   */
  private static int getMaxInputSize(String sampleMimeType, int width, int height) {
    if (width == Format.NO_VALUE || height == Format.NO_VALUE) {
      // We can't infer a maximum input size without video dimensions.
      return Format.NO_VALUE;
    }

    // Attempt to infer a maximum input size from the format.
    int maxPixels;
    int minCompressionRatio;
    switch (sampleMimeType) {
      case MimeTypes.VIDEO_H263:
      case MimeTypes.VIDEO_MP4V:
        maxPixels = width * height;
        minCompressionRatio = 2;
        break;
      case MimeTypes.VIDEO_H264:
        if ("BRAVIA 4K 2015".equals(Util.MODEL)) {
          // The Sony BRAVIA 4k TV has input buffers that are too small for the calculated 4k video
          // maximum input size, so use the default value.
          return Format.NO_VALUE;
        }
        // Round up width/height to an integer number of macroblocks.
        maxPixels = Util.ceilDivide(width, 16) * Util.ceilDivide(height, 16) * 16 * 16;
        minCompressionRatio = 2;
        break;
      case MimeTypes.VIDEO_VP8:
        // VPX does not specify a ratio so use the values from the platform's SoftVPX.cpp.
        maxPixels = width * height;
        minCompressionRatio = 2;
        break;
      case MimeTypes.VIDEO_H265:
      case MimeTypes.VIDEO_VP9:
        maxPixels = width * height;
        minCompressionRatio = 4;
        break;
      default:
        // Leave the default max input size.
        return Format.NO_VALUE;
    }
    // Estimate the maximum input size assuming three channel 4:2:0 subsampled input frames.
    return (maxPixels * 3) / (2 * minCompressionRatio);
  }

  /**
   * Returns whether a codec with suitable {@link CodecMaxValues} will support adaptation between
   * two {@link Format}s.
   *
   * @param codecIsAdaptive Whether the codec supports seamless resolution switches.
   * @param first The first format.
   * @param second The second format.
   * @return Whether the codec will support adaptation between the two {@link Format}s.
   */
  private static boolean areAdaptationCompatible(
      boolean codecIsAdaptive, Format first, Format second) {
    return first.sampleMimeType.equals(second.sampleMimeType)
        && first.rotationDegrees == second.rotationDegrees
        && (codecIsAdaptive || (first.width == second.width && first.height == second.height))
        && Util.areEqual(first.colorInfo, second.colorInfo);
  }

  /**
   * Returns whether the device is known to enable frame-rate conversion logic that negatively
   * impacts ExoPlayer.
   * <p>
   * If true is returned then we explicitly disable the feature.
   *
   * @return True if the device is known to enable frame-rate conversion logic that negatively
   *     impacts ExoPlayer. False otherwise.
   */
  private static boolean deviceNeedsAutoFrcWorkaround() {
    // nVidia Shield prior to M tries to adjust the playback rate to better map the frame-rate of
    // content to the refresh rate of the display. For example playback of 23.976fps content is
    // adjusted to play at 1.001x speed when the output display is 60Hz. Unfortunately the
    // implementation causes ExoPlayer's reported playback position to drift out of sync. Captions
    // also lose sync [Internal: b/26453592].
    return Util.SDK_INT <= 22 && "foster".equals(Util.DEVICE) && "NVIDIA".equals(Util.MANUFACTURER);
  }

  /**
   * Returns whether the device is known to implement {@link MediaCodec#setOutputSurface(Surface)}
   * incorrectly.
   * <p>
   * If true is returned then we fall back to releasing and re-instantiating the codec instead.
   */
  private static boolean codecNeedsSetOutputSurfaceWorkaround(String name) {
    // Work around https://github.com/google/ExoPlayer/issues/3236,
    // https://github.com/google/ExoPlayer/issues/3355,
    // https://github.com/google/ExoPlayer/issues/3439,
    // https://github.com/google/ExoPlayer/issues/3724,
    // https://github.com/google/ExoPlayer/issues/3835,
    // https://github.com/google/ExoPlayer/issues/4006,
    // https://github.com/google/ExoPlayer/issues/4084,
    // https://github.com/google/ExoPlayer/issues/4104,
    // https://github.com/google/ExoPlayer/issues/4134,
    // https://github.com/google/ExoPlayer/issues/4315.
    return (("deb".equals(Util.DEVICE) // Nexus 7 (2013)
                || "flo".equals(Util.DEVICE) // Nexus 7 (2013)
                || "mido".equals(Util.DEVICE) // Redmi Note 4
                || "santoni".equals(Util.DEVICE)) // Redmi 4X
            && "OMX.qcom.video.decoder.avc".equals(name))
        || (("tcl_eu".equals(Util.DEVICE) // TCL Percee TV
                || "SVP-DTV15".equals(Util.DEVICE) // Sony Bravia 4K 2015
                || "BRAVIA_ATV2".equals(Util.DEVICE) // Sony Bravia 4K GB
                || Util.DEVICE.startsWith("panell_") // Motorola Moto C Plus
                || "F3311".equals(Util.DEVICE) // Sony Xperia E5
                || "M5c".equals(Util.DEVICE) // Meizu M5C
                || "QM16XE_U".equals(Util.DEVICE) // Philips QM163E
                || "A7010a48".equals(Util.DEVICE) // Lenovo K4 Note
                || "woods_f".equals(Util.MODEL) // Moto E (4)
                || "watson".equals(Util.DEVICE)) // Moto C
            && "OMX.MTK.VIDEO.DECODER.AVC".equals(name))
        || (("ALE-L21".equals(Util.MODEL) // Huawei P8 Lite
                || "CAM-L21".equals(Util.MODEL)) // Huawei Y6II
            && "OMX.k3.video.decoder.avc".equals(name))
        || (("HUAWEI VNS-L21".equals(Util.MODEL)) // Huawei P9 Lite
            && "OMX.IMG.MSVDX.Decoder.AVC".equals(name));
  }

  protected static final class CodecMaxValues {

    public final int width;
    public final int height;
    public final int inputSize;

    public CodecMaxValues(int width, int height, int inputSize) {
      this.width = width;
      this.height = height;
      this.inputSize = inputSize;
    }

  }

  @TargetApi(23)
  private final class OnFrameRenderedListenerV23 implements MediaCodec.OnFrameRenderedListener {

    private OnFrameRenderedListenerV23(MediaCodec codec) {
      codec.setOnFrameRenderedListener(this, new Handler());
    }

    @Override
    public void onFrameRendered(@NonNull MediaCodec codec, long presentationTimeUs, long nanoTime) {
      if (this != tunnelingOnFrameRenderedListener) {
        // Stale event.
        return;
      }
      maybeNotifyRenderedFirstFrame();
    }

  }

}<|MERGE_RESOLUTION|>--- conflicted
+++ resolved
@@ -212,11 +212,7 @@
     if (AmazonQuirks.isSnappingToVsyncDisabled()) {
       frameReleaseTimeHelper = new VideoFrameReleaseTimeHelper();
     } else {
-<<<<<<< HEAD
-      frameReleaseTimeHelper = new VideoFrameReleaseTimeHelper(this.context);
-=======
       frameReleaseTimeHelper = new VideoFrameReleaseTimeHelper(context);
->>>>>>> 30efc5c8
     }
     // AMZN_CHANGE_END
     eventDispatcher = new EventDispatcher(eventHandler, eventListener);
