/*
 * Copyright (C) 2016 The Android Open Source Project
 *
 * Licensed under the Apache License, Version 2.0 (the "License");
 * you may not use this file except in compliance with the License.
 * You may obtain a copy of the License at
 *
 *      http://www.apache.org/licenses/LICENSE-2.0
 *
 * Unless required by applicable law or agreed to in writing, software
 * distributed under the License is distributed on an "AS IS" BASIS,
 * WITHOUT WARRANTIES OR CONDITIONS OF ANY KIND, either express or implied.
 * See the License for the specific language governing permissions and
 * limitations under the License.
 */
package com.google.android.exoplayer2.text.ttml;

import android.annotation.SuppressLint;
import android.graphics.Bitmap;
<<<<<<< HEAD
import android.graphics.BitmapFactory;
import androidx.annotation.Nullable;
=======
import android.graphics.Color;
>>>>>>> 7272fc57
import android.text.SpannableStringBuilder;
import com.google.android.exoplayer2.C;
import com.google.android.exoplayer2.text.Cue;
import com.google.android.exoplayer2.util.Assertions;

import java.util.*;
import java.util.Map.Entry;

/**
 * A package internal representation of TTML node.
 */
/* package */ final class TtmlNode {

  public static final String TAG_TT = "tt";
  public static final String TAG_HEAD = "head";
  public static final String TAG_BODY = "body";
  public static final String TAG_DIV = "div";
  public static final String TAG_P = "p";
  public static final String TAG_SPAN = "span";
  public static final String TAG_BR = "br";
  public static final String TAG_STYLE = "style";
  public static final String TAG_STYLING = "styling";
  public static final String TAG_LAYOUT = "layout";
  public static final String TAG_REGION = "region";
  public static final String TAG_METADATA = "metadata";
  public static final String TAG_SMPTE_IMAGE = "smpte:image";
  public static final String TAG_SMPTE_DATA = "smpte:data";
  public static final String TAG_SMPTE_INFORMATION = "smpte:information";

  public static final String ANONYMOUS_REGION_ID = "";
  public static final String ATTR_ID = "id";
  public static final String ATTR_TTS_ORIGIN = "origin";
  public static final String ATTR_TTS_EXTENT = "extent";
  public static final String ATTR_TTS_DISPLAY_ALIGN = "displayAlign";
  public static final String ATTR_TTS_BACKGROUND_COLOR = "backgroundColor";
  public static final String ATTR_TTS_FONT_STYLE = "fontStyle";
  public static final String ATTR_TTS_FONT_SIZE = "fontSize";
  public static final String ATTR_TTS_FONT_FAMILY = "fontFamily";
  public static final String ATTR_TTS_FONT_WEIGHT = "fontWeight";
  public static final String ATTR_TTS_COLOR = "color";
  public static final String ATTR_TTS_TEXT_DECORATION = "textDecoration";
  public static final String ATTR_TTS_TEXT_ALIGN = "textAlign";

  public static final String LINETHROUGH = "linethrough";
  public static final String NO_LINETHROUGH = "nolinethrough";
  public static final String UNDERLINE = "underline";
  public static final String NO_UNDERLINE = "nounderline";
  public static final String ITALIC = "italic";
  public static final String BOLD = "bold";

  public static final String LEFT = "left";
  public static final String CENTER = "center";
  public static final String RIGHT = "right";
  public static final String START = "start";
  public static final String END = "end";

  public final String tag;
  public final String text;
  public final boolean isTextNode;
  public final long startTimeUs;
  public final long endTimeUs;
  public final TtmlStyle style;
  public final String regionId;
  public final String backgroundImageId;

  private final String[] styleIds;
  private final HashMap<String, Integer> nodeStartsByRegion;
  private final HashMap<String, Integer> nodeEndsByRegion;

  private List<TtmlNode> children;

  public static TtmlNode buildTextNode(String text) {
    return new TtmlNode(null, TtmlRenderUtil.applyTextElementSpacePolicy(text), C.TIME_UNSET,
            C.TIME_UNSET, null, null, ANONYMOUS_REGION_ID, null);
  }

  public static TtmlNode buildNode(String tag, long startTimeUs, long endTimeUs,
                                   TtmlStyle style, String[] styleIds, String regionId, String backgroundImageId) {
    return new TtmlNode(tag, null, startTimeUs, endTimeUs, style, styleIds, regionId, backgroundImageId);
  }

  private TtmlNode(String tag, String text, long startTimeUs, long endTimeUs,
                   TtmlStyle style, String[] styleIds, String regionId, String backgroundImageId) {
    this.tag = tag;
    this.text = text;
    this.style = style;
    this.styleIds = styleIds;
    this.isTextNode = text != null;
    this.startTimeUs = startTimeUs;
    this.endTimeUs = endTimeUs;
    this.regionId = Assertions.checkNotNull(regionId);
    this.backgroundImageId = backgroundImageId;
    nodeStartsByRegion = new HashMap<>();
    nodeEndsByRegion = new HashMap<>();
  }

  public boolean isActive(long timeUs) {
    return (startTimeUs == C.TIME_UNSET && endTimeUs == C.TIME_UNSET)
        || (startTimeUs <= timeUs && endTimeUs == C.TIME_UNSET)
        || (startTimeUs == C.TIME_UNSET && timeUs < endTimeUs)
        || (startTimeUs <= timeUs && timeUs < endTimeUs);
  }

  public void addChild(TtmlNode child) {
    if (children == null) {
      children = new ArrayList<>();
    }
    children.add(child);
  }

  public TtmlNode getChild(int index) {
    if (children == null) {
      throw new IndexOutOfBoundsException();
    }
    return children.get(index);
  }

  public int getChildCount() {
    return children == null ? 0 : children.size();
  }

  public long[] getEventTimesUs() {
    TreeSet<Long> eventTimeSet = new TreeSet<>();
    getEventTimes(eventTimeSet, false);
    long[] eventTimes = new long[eventTimeSet.size()];
    int i = 0;
    for (long eventTimeUs : eventTimeSet) {
      eventTimes[i++] = eventTimeUs;
    }
    return eventTimes;
  }

  private void getEventTimes(TreeSet<Long> out, boolean descendsPNode) {
    boolean isPNode = TAG_P.equals(tag);
    if (descendsPNode || isPNode) {
      if (startTimeUs != C.TIME_UNSET) {
        out.add(startTimeUs);
      }
      if (endTimeUs != C.TIME_UNSET) {
        out.add(endTimeUs);
      }
    }
    if (children == null) {
      return;
    }
    for (int i = 0; i < children.size(); i++) {
      children.get(i).getEventTimes(out, descendsPNode || isPNode);
    }
  }

  public String[] getStyleIds() {
    return styleIds;
  }

  public List<Cue> getCues(long timeUs, Map<String, TtmlStyle> globalStyles,
      Map<String, TtmlRegion> regionMap, TtmlMetadata metadata) {
    TreeMap<String, SubtitleAccumulator> regionOutputs = new TreeMap<>();
    traverseForText(timeUs, false, regionId, regionOutputs, metadata);
    traverseForStyle(timeUs, globalStyles, regionOutputs);
    List<Cue> cues = new ArrayList<>();
<<<<<<< HEAD

    // Create image based cues.
    for (Pair<String, String> regionImagePair : regionImageOutputs) {
      String encodedBitmapData = imageMap.get(regionImagePair.second);
      if (encodedBitmapData == null) {
        // Image reference points to an invalid image. Do nothing.
        continue;
      }

      byte[] bitmapData = Base64.decode(encodedBitmapData, Base64.DEFAULT);
      Bitmap bitmap = BitmapFactory.decodeByteArray(bitmapData, /* offset= */ 0, bitmapData.length);
      TtmlRegion region = regionMap.get(regionImagePair.first);

      cues.add(
          new Cue(
              bitmap,
              region.position,
              Cue.ANCHOR_TYPE_START,
              region.line,
              region.lineAnchor,
              region.width,
              region.height));
    }

    // Create text based cues.
    for (Entry<String, SpannableStringBuilder> entry : regionTextOutputs.entrySet()) {
=======
    for (Entry<String, SubtitleAccumulator> entry : regionOutputs.entrySet()) {
>>>>>>> 7272fc57
      TtmlRegion region = regionMap.get(entry.getKey());
      final Bitmap backgroundImage = entry.getValue().backgroundImage;
      cues.add(
          new Cue(
              cleanUpText(entry.getValue().builder),
              /* textAlignment= */ null,
              backgroundImage,
              getLineYValue(region),                  //line
              getLineType(region),                    //lineType
              region.lineAnchor,                      //lineAnchor
              getLineXValue(region.x),                //Position
              /* positionAnchor= */ Cue.TYPE_UNSET,   //positionAnchor
              region.textSizeType,                    //textSizeType
              region.textSize,                        //textSize
              getLineXValue(region.width),            //size
             1.0f,
              false,
              Color.BLACK));
    }
    return cues;
  }

  @SuppressLint("SwitchIntDef")
  private static float getLineYValue(final TtmlRegion region){
    if (region.y == null)
      return Cue.DIMEN_UNSET;
    final float value;
    if (region.y.type == TtmlLength.TYPE_PERCENTAGE)
      value = region.y.value / 100.0f;
    else
      value = region.y.value;
    switch (region.lineAnchor) {
      case Cue.ANCHOR_TYPE_MIDDLE:
        return value + region.height.value / 2.0f;
      case Cue.ANCHOR_TYPE_END:
        return value + region.height.value;
    }
    return value;
  }

  private static float getLineXValue(final TtmlLength length){
    if (length == null)
      return Cue.DIMEN_UNSET;
    if (length.type == TtmlLength.TYPE_PERCENTAGE)
      return length.value / 100.0f;
    return length.value;
  }


  private static int getLineType(final TtmlRegion region){
    if (region.y == null)
      return Cue.TYPE_UNSET;
    return Cue.LINE_TYPE_FRACTION;
  }

  private void traverseForText(long timeUs,
                               boolean descendsPNode,
                               String inheritedRegion,
                               Map<String, SubtitleAccumulator> regionOutputs,
                               TtmlMetadata metadata) {
    nodeStartsByRegion.clear();
    nodeEndsByRegion.clear();

    if (TAG_METADATA.equals(tag)) {
      // Ignore metadata tag.
      return;
    }

    String resolvedRegionId = ANONYMOUS_REGION_ID.equals(regionId) ? inheritedRegion : regionId;

    if (isTextNode && descendsPNode) {
      getRegionOutput(resolvedRegionId, regionOutputs).append(text);
    } else if (TAG_BR.equals(tag) && descendsPNode) {
      getRegionOutput(resolvedRegionId, regionOutputs).append('\n');
    } else if (isActive(timeUs)) {
      if (backgroundImageId != null)
        getRegionOutput(resolvedRegionId, regionOutputs).backgroundImage = metadata.getImage(backgroundImageId);

      // This is a container node, which can contain zero or more children.
      for (Entry<String, SubtitleAccumulator> entry : regionOutputs.entrySet()) {
        nodeStartsByRegion.put(entry.getKey(), entry.getValue().length());
      }

      boolean isPNode = TAG_P.equals(tag);
      for (int i = 0; i < getChildCount(); i++) {
        getChild(i).traverseForText(timeUs, descendsPNode || isPNode, resolvedRegionId,
                regionOutputs, metadata);
      }
      if (isPNode) {
        TtmlRenderUtil.endParagraph(getRegionOutput(resolvedRegionId, regionOutputs).builder);
      }

      for (Entry<String, SubtitleAccumulator> entry : regionOutputs.entrySet()) {
        nodeEndsByRegion.put(entry.getKey(), entry.getValue().length());
      }
    }
  }

  private static SubtitleAccumulator getRegionOutput(String resolvedRegionId,
      Map<String, SubtitleAccumulator> regionOutputs) {
    if (!regionOutputs.containsKey(resolvedRegionId)) {
      regionOutputs.put(resolvedRegionId, new SubtitleAccumulator());
    }
    return regionOutputs.get(resolvedRegionId);
  }

  private void traverseForStyle(
      long timeUs,
      Map<String, TtmlStyle> globalStyles,
      Map<String, SubtitleAccumulator> regionOutputs) {
    if (!isActive(timeUs)) {
      return;
    }
    for (Entry<String, Integer> entry : nodeEndsByRegion.entrySet()) {
      String regionId = entry.getKey();
      int start = nodeStartsByRegion.containsKey(regionId) ? nodeStartsByRegion.get(regionId) : 0;
      int end = entry.getValue();
      if (start != end) {
        SubtitleAccumulator regionOutput = regionOutputs.get(regionId);
        applyStyleToOutput(globalStyles, regionOutput, start, end);
      }
    }
    for (int i = 0; i < getChildCount(); ++i) {
      getChild(i).traverseForStyle(timeUs, globalStyles, regionOutputs);
    }
  }

  private void applyStyleToOutput(
      Map<String, TtmlStyle> globalStyles,
      SubtitleAccumulator regionOutput,
      int start,
      int end) {
    TtmlStyle resolvedStyle = TtmlRenderUtil.resolveStyle(style, styleIds, globalStyles);
    if (resolvedStyle != null) {
      TtmlRenderUtil.applyStylesToSpan(regionOutput.builder, start, end, resolvedStyle);
    }
  }

  private SpannableStringBuilder cleanUpText(SpannableStringBuilder builder) {
    // Having joined the text elements, we need to do some final cleanup on the result.
    // 1. Collapse multiple consecutive spaces into a single space.
    int builderLength = builder.length();
    for (int i = 0; i < builderLength; i++) {
      if (builder.charAt(i) == ' ') {
        int j = i + 1;
        while (j < builder.length() && builder.charAt(j) == ' ') {
          j++;
        }
        int spacesToDelete = j - (i + 1);
        if (spacesToDelete > 0) {
          builder.delete(i, i + spacesToDelete);
          builderLength -= spacesToDelete;
        }
      }
    }
    // 2. Remove any spaces from the start of each line.
    if (builderLength > 0 && builder.charAt(0) == ' ') {
      builder.delete(0, 1);
      builderLength--;
    }
    for (int i = 0; i < builderLength - 1; i++) {
      if (builder.charAt(i) == '\n' && builder.charAt(i + 1) == ' ') {
        builder.delete(i + 1, i + 2);
        builderLength--;
      }
    }
    // 3. Remove any spaces from the end of each line.
    if (builderLength > 0 && builder.charAt(builderLength - 1) == ' ') {
      builder.delete(builderLength - 1, builderLength);
      builderLength--;
    }
    for (int i = 0; i < builderLength - 1; i++) {
      if (builder.charAt(i) == ' ' && builder.charAt(i + 1) == '\n') {
        builder.delete(i, i + 1);
        builderLength--;
      }
    }
    // 4. Trim a trailing newline, if there is one.
    if (builderLength > 0 && builder.charAt(builderLength - 1) == '\n') {
      builder.delete(builderLength - 1, builderLength);
      /*builderLength--;*/
    }
    return builder;
  }

  private static class SubtitleAccumulator {
    SpannableStringBuilder builder = new SpannableStringBuilder();
    Bitmap backgroundImage = null;

    public void append(CharSequence text) {
      builder.append(text);
    }

    public void append(char c) {
      builder.append(c);
    }

    public int length() {
      return builder.length();
    }
  }

}<|MERGE_RESOLUTION|>--- conflicted
+++ resolved
@@ -17,12 +17,7 @@
 
 import android.annotation.SuppressLint;
 import android.graphics.Bitmap;
-<<<<<<< HEAD
-import android.graphics.BitmapFactory;
-import androidx.annotation.Nullable;
-=======
 import android.graphics.Color;
->>>>>>> 7272fc57
 import android.text.SpannableStringBuilder;
 import com.google.android.exoplayer2.C;
 import com.google.android.exoplayer2.text.Cue;
@@ -183,36 +178,7 @@
     traverseForText(timeUs, false, regionId, regionOutputs, metadata);
     traverseForStyle(timeUs, globalStyles, regionOutputs);
     List<Cue> cues = new ArrayList<>();
-<<<<<<< HEAD
-
-    // Create image based cues.
-    for (Pair<String, String> regionImagePair : regionImageOutputs) {
-      String encodedBitmapData = imageMap.get(regionImagePair.second);
-      if (encodedBitmapData == null) {
-        // Image reference points to an invalid image. Do nothing.
-        continue;
-      }
-
-      byte[] bitmapData = Base64.decode(encodedBitmapData, Base64.DEFAULT);
-      Bitmap bitmap = BitmapFactory.decodeByteArray(bitmapData, /* offset= */ 0, bitmapData.length);
-      TtmlRegion region = regionMap.get(regionImagePair.first);
-
-      cues.add(
-          new Cue(
-              bitmap,
-              region.position,
-              Cue.ANCHOR_TYPE_START,
-              region.line,
-              region.lineAnchor,
-              region.width,
-              region.height));
-    }
-
-    // Create text based cues.
-    for (Entry<String, SpannableStringBuilder> entry : regionTextOutputs.entrySet()) {
-=======
     for (Entry<String, SubtitleAccumulator> entry : regionOutputs.entrySet()) {
->>>>>>> 7272fc57
       TtmlRegion region = regionMap.get(entry.getKey());
       final Bitmap backgroundImage = entry.getValue().backgroundImage;
       cues.add(
