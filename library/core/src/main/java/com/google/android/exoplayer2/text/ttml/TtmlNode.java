/*
 * Copyright (C) 2016 The Android Open Source Project
 *
 * Licensed under the Apache License, Version 2.0 (the "License");
 * you may not use this file except in compliance with the License.
 * You may obtain a copy of the License at
 *
 *      http://www.apache.org/licenses/LICENSE-2.0
 *
 * Unless required by applicable law or agreed to in writing, software
 * distributed under the License is distributed on an "AS IS" BASIS,
 * WITHOUT WARRANTIES OR CONDITIONS OF ANY KIND, either express or implied.
 * See the License for the specific language governing permissions and
 * limitations under the License.
 */
package com.google.android.exoplayer2.text.ttml;

import android.annotation.SuppressLint;
import android.graphics.Bitmap;
import android.graphics.Color;
import android.text.SpannableStringBuilder;
import com.google.android.exoplayer2.C;
import com.google.android.exoplayer2.text.Cue;
import com.google.android.exoplayer2.util.Assertions;

import java.util.*;
import java.util.Map.Entry;

/**
 * A package internal representation of TTML node.
 */
/* package */ final class TtmlNode {

  public static final String TAG_TT = "tt";
  public static final String TAG_HEAD = "head";
  public static final String TAG_BODY = "body";
  public static final String TAG_DIV = "div";
  public static final String TAG_P = "p";
  public static final String TAG_SPAN = "span";
  public static final String TAG_BR = "br";
  public static final String TAG_STYLE = "style";
  public static final String TAG_STYLING = "styling";
  public static final String TAG_LAYOUT = "layout";
  public static final String TAG_REGION = "region";
  public static final String TAG_METADATA = "metadata";
  public static final String TAG_SMPTE_IMAGE = "smpte:image";
  public static final String TAG_SMPTE_DATA = "smpte:data";
  public static final String TAG_SMPTE_INFORMATION = "smpte:information";

  public static final String ANONYMOUS_REGION_ID = "";
  public static final String ATTR_ID = "id";
  public static final String ATTR_TTS_ORIGIN = "origin";
  public static final String ATTR_TTS_EXTENT = "extent";
  public static final String ATTR_TTS_DISPLAY_ALIGN = "displayAlign";
  public static final String ATTR_TTS_BACKGROUND_COLOR = "backgroundColor";
  public static final String ATTR_TTS_FONT_STYLE = "fontStyle";
  public static final String ATTR_TTS_FONT_SIZE = "fontSize";
  public static final String ATTR_TTS_FONT_FAMILY = "fontFamily";
  public static final String ATTR_TTS_FONT_WEIGHT = "fontWeight";
  public static final String ATTR_TTS_COLOR = "color";
  public static final String ATTR_TTS_TEXT_DECORATION = "textDecoration";
  public static final String ATTR_TTS_TEXT_ALIGN = "textAlign";

  public static final String LINETHROUGH = "linethrough";
  public static final String NO_LINETHROUGH = "nolinethrough";
  public static final String UNDERLINE = "underline";
  public static final String NO_UNDERLINE = "nounderline";
  public static final String ITALIC = "italic";
  public static final String BOLD = "bold";

  public static final String LEFT = "left";
  public static final String CENTER = "center";
  public static final String RIGHT = "right";
  public static final String START = "start";
  public static final String END = "end";

  public final String tag;
  public final String text;
  public final boolean isTextNode;
  public final long startTimeUs;
  public final long endTimeUs;
  public final TtmlStyle style;
  public final String regionId;
  public final String backgroundImageId;

  private final String[] styleIds;
  private final HashMap<String, Integer> nodeStartsByRegion;
  private final HashMap<String, Integer> nodeEndsByRegion;

  private List<TtmlNode> children;

  public static TtmlNode buildTextNode(String text) {
    return new TtmlNode(null, TtmlRenderUtil.applyTextElementSpacePolicy(text), C.TIME_UNSET,
            C.TIME_UNSET, null, null, ANONYMOUS_REGION_ID, null);
  }

  public static TtmlNode buildNode(String tag, long startTimeUs, long endTimeUs,
                                   TtmlStyle style, String[] styleIds, String regionId, String backgroundImageId) {
    return new TtmlNode(tag, null, startTimeUs, endTimeUs, style, styleIds, regionId, backgroundImageId);
  }

  private TtmlNode(String tag, String text, long startTimeUs, long endTimeUs,
                   TtmlStyle style, String[] styleIds, String regionId, String backgroundImageId) {
    this.tag = tag;
    this.text = text;
    this.style = style;
    this.styleIds = styleIds;
    this.isTextNode = text != null;
    this.startTimeUs = startTimeUs;
    this.endTimeUs = endTimeUs;
    this.regionId = Assertions.checkNotNull(regionId);
    this.backgroundImageId = backgroundImageId;
    nodeStartsByRegion = new HashMap<>();
    nodeEndsByRegion = new HashMap<>();
  }

  public boolean isActive(long timeUs) {
    return (startTimeUs == C.TIME_UNSET && endTimeUs == C.TIME_UNSET)
        || (startTimeUs <= timeUs && endTimeUs == C.TIME_UNSET)
        || (startTimeUs == C.TIME_UNSET && timeUs < endTimeUs)
        || (startTimeUs <= timeUs && timeUs < endTimeUs);
  }

  public void addChild(TtmlNode child) {
    if (children == null) {
      children = new ArrayList<>();
    }
    children.add(child);
  }

  public TtmlNode getChild(int index) {
    if (children == null) {
      throw new IndexOutOfBoundsException();
    }
    return children.get(index);
  }

  public int getChildCount() {
    return children == null ? 0 : children.size();
  }

  public long[] getEventTimesUs() {
    TreeSet<Long> eventTimeSet = new TreeSet<>();
    getEventTimes(eventTimeSet, false);
    long[] eventTimes = new long[eventTimeSet.size()];
    int i = 0;
    for (long eventTimeUs : eventTimeSet) {
      eventTimes[i++] = eventTimeUs;
    }
    return eventTimes;
  }

  private void getEventTimes(TreeSet<Long> out, boolean descendsPNode) {
    boolean isPNode = TAG_P.equals(tag);
    if (descendsPNode || isPNode) {
      if (startTimeUs != C.TIME_UNSET) {
        out.add(startTimeUs);
      }
      if (endTimeUs != C.TIME_UNSET) {
        out.add(endTimeUs);
      }
    }
    if (children == null) {
      return;
    }
    for (int i = 0; i < children.size(); i++) {
      children.get(i).getEventTimes(out, descendsPNode || isPNode);
    }
  }

  public String[] getStyleIds() {
    return styleIds;
  }

  public List<Cue> getCues(long timeUs, Map<String, TtmlStyle> globalStyles,
<<<<<<< HEAD
      Map<String, TtmlRegion> regionMap) {
    TreeMap<String, SpannableStringBuilder> regionOutputs = new TreeMap<>();
    traverseForText(timeUs, false, regionId, regionOutputs);
    traverseForStyle(timeUs, globalStyles, regionOutputs);
=======
                           Map<String, TtmlRegion> regionMap, TtmlMetadata metadata) {
    TreeMap<String, SubtitleAccumulator> regionOutputs = new TreeMap<>();
    traverseForText(timeUs, false, regionId, regionOutputs, metadata);
    traverseForStyle(globalStyles, regionOutputs);
>>>>>>> e85c7c23
    List<Cue> cues = new ArrayList<>();
    for (Entry<String, SubtitleAccumulator> entry : regionOutputs.entrySet()) {
      TtmlRegion region = regionMap.get(entry.getKey());
<<<<<<< HEAD
      cues.add(
          new Cue(
              cleanUpText(entry.getValue()),
              /* textAlignment= */ null,
              region.line,
              region.lineType,
              region.lineAnchor,
              region.position,
              /* positionAnchor= */ Cue.TYPE_UNSET,
              region.width,
              region.textSizeType,
              region.textSize));
=======
      final Bitmap backgroundImage = entry.getValue().backgroundImage;
      cues.add(new Cue(cleanUpText(entry.getValue().builder), null, backgroundImage,
              getLineYValue(region), getLineType(region), region.lineAnchor,
              getLineXValue(region.x), Cue.TYPE_UNSET,
              getLineXValue(region.width), 1.0f, false, Color.BLACK));
>>>>>>> e85c7c23
    }
    return cues;
  }

<<<<<<< HEAD
  private void traverseForText(
      long timeUs,
      boolean descendsPNode,
      String inheritedRegion,
      Map<String, SpannableStringBuilder> regionOutputs) {
=======
  @SuppressLint("SwitchIntDef")
  private static float getLineYValue(final TtmlRegion region){
    final float value;
    if (region.y.type == TtmlLength.TYPE_PERCENTAGE)
      value = region.y.value / 100.0f;
    else
      value = region.y.value;
    switch (region.lineAnchor) {
      case Cue.ANCHOR_TYPE_MIDDLE:
        return value + region.height.value / 2.0f;
      case Cue.ANCHOR_TYPE_END:
        return value + region.height.value;
    }
    return value;
  }

  private static float getLineXValue(final TtmlLength length){
    if (length.type == TtmlLength.TYPE_PERCENTAGE)
      return length.value / 100.0f;
    return length.value;
  }


  private static int getLineType(final TtmlRegion region){
    return Cue.LINE_TYPE_FRACTION;
  }

  private void traverseForText(long timeUs, boolean descendsPNode,
                               String inheritedRegion, Map<String, SubtitleAccumulator> regionOutputs, TtmlMetadata metadata) {
>>>>>>> e85c7c23
    nodeStartsByRegion.clear();
    nodeEndsByRegion.clear();
    if (TAG_METADATA.equals(tag)) {
      // Ignore metadata tag.
      return;
    }

    String resolvedRegionId = ANONYMOUS_REGION_ID.equals(regionId) ? inheritedRegion : regionId;

    if (isTextNode && descendsPNode) {
      getRegionOutput(resolvedRegionId, regionOutputs).append(text);
    } else if (TAG_BR.equals(tag) && descendsPNode) {
      getRegionOutput(resolvedRegionId, regionOutputs).append('\n');
    } else if (isActive(timeUs)) {
<<<<<<< HEAD
      // This is a container node, which can contain zero or more children.
      for (Entry<String, SpannableStringBuilder> entry : regionOutputs.entrySet()) {
=======
      if (backgroundImageId != null)
        getRegionOutput(resolvedRegionId, regionOutputs).backgroundImage = metadata.getImage(backgroundImageId);

      boolean isPNode = TAG_P.equals(tag);
      for (Entry<String, SubtitleAccumulator> entry : regionOutputs.entrySet()) {
>>>>>>> e85c7c23
        nodeStartsByRegion.put(entry.getKey(), entry.getValue().length());
      }

      boolean isPNode = TAG_P.equals(tag);
      for (int i = 0; i < getChildCount(); i++) {
        getChild(i).traverseForText(timeUs, descendsPNode || isPNode, resolvedRegionId,
                regionOutputs, metadata);
      }
      if (isPNode) {
        TtmlRenderUtil.endParagraph(getRegionOutput(resolvedRegionId, regionOutputs).builder);
      }
<<<<<<< HEAD

      for (Entry<String, SpannableStringBuilder> entry : regionOutputs.entrySet()) {
=======
      for (Entry<String, SubtitleAccumulator> entry : regionOutputs.entrySet()) {
>>>>>>> e85c7c23
        nodeEndsByRegion.put(entry.getKey(), entry.getValue().length());
      }
    }
  }

<<<<<<< HEAD
  private static SpannableStringBuilder getRegionOutput(
      String resolvedRegionId, Map<String, SpannableStringBuilder> regionOutputs) {
=======
  private static SubtitleAccumulator getRegionOutput(String resolvedRegionId,
                                                     Map<String, SubtitleAccumulator> regionOutputs) {
>>>>>>> e85c7c23
    if (!regionOutputs.containsKey(resolvedRegionId)) {
      regionOutputs.put(resolvedRegionId, new SubtitleAccumulator());
    }
    return regionOutputs.get(resolvedRegionId);
  }

<<<<<<< HEAD
  private void traverseForStyle(
      long timeUs,
      Map<String, TtmlStyle> globalStyles,
      Map<String, SpannableStringBuilder> regionOutputs) {
    if (!isActive(timeUs)) {
      return;
    }
=======
  private void traverseForStyle(Map<String, TtmlStyle> globalStyles,
                                Map<String, SubtitleAccumulator> regionOutputs) {
>>>>>>> e85c7c23
    for (Entry<String, Integer> entry : nodeEndsByRegion.entrySet()) {
      String regionId = entry.getKey();
      int start = nodeStartsByRegion.containsKey(regionId) ? nodeStartsByRegion.get(regionId) : 0;
      int end = entry.getValue();
      if (start != end) {
        SpannableStringBuilder regionOutput = regionOutputs.get(regionId);
        applyStyleToOutput(globalStyles, regionOutput, start, end);
      }
    }
    for (int i = 0; i < getChildCount(); ++i) {
      getChild(i).traverseForStyle(timeUs, globalStyles, regionOutputs);
    }
  }

<<<<<<< HEAD
  private void applyStyleToOutput(
      Map<String, TtmlStyle> globalStyles,
      SpannableStringBuilder regionOutput,
      int start,
      int end) {
    TtmlStyle resolvedStyle = TtmlRenderUtil.resolveStyle(style, styleIds, globalStyles);
    if (resolvedStyle != null) {
      TtmlRenderUtil.applyStylesToSpan(regionOutput, start, end, resolvedStyle);
=======
  private void applyStyleToOutput(Map<String, TtmlStyle> globalStyles,
                                  SubtitleAccumulator regionOutput, int start, int end) {
    if (start != end) {
      TtmlStyle resolvedStyle = TtmlRenderUtil.resolveStyle(style, styleIds, globalStyles);
      if (resolvedStyle != null) {
        TtmlRenderUtil.applyStylesToSpan(regionOutput.builder, start, end, resolvedStyle);
      }
>>>>>>> e85c7c23
    }
  }

  private SpannableStringBuilder cleanUpText(SpannableStringBuilder builder) {
    // Having joined the text elements, we need to do some final cleanup on the result.
    // 1. Collapse multiple consecutive spaces into a single space.
    int builderLength = builder.length();
    for (int i = 0; i < builderLength; i++) {
      if (builder.charAt(i) == ' ') {
        int j = i + 1;
        while (j < builder.length() && builder.charAt(j) == ' ') {
          j++;
        }
        int spacesToDelete = j - (i + 1);
        if (spacesToDelete > 0) {
          builder.delete(i, i + spacesToDelete);
          builderLength -= spacesToDelete;
        }
      }
    }
    // 2. Remove any spaces from the start of each line.
    if (builderLength > 0 && builder.charAt(0) == ' ') {
      builder.delete(0, 1);
      builderLength--;
    }
    for (int i = 0; i < builderLength - 1; i++) {
      if (builder.charAt(i) == '\n' && builder.charAt(i + 1) == ' ') {
        builder.delete(i + 1, i + 2);
        builderLength--;
      }
    }
    // 3. Remove any spaces from the end of each line.
    if (builderLength > 0 && builder.charAt(builderLength - 1) == ' ') {
      builder.delete(builderLength - 1, builderLength);
      builderLength--;
    }
    for (int i = 0; i < builderLength - 1; i++) {
      if (builder.charAt(i) == ' ' && builder.charAt(i + 1) == '\n') {
        builder.delete(i, i + 1);
        builderLength--;
      }
    }
    // 4. Trim a trailing newline, if there is one.
    if (builderLength > 0 && builder.charAt(builderLength - 1) == '\n') {
      builder.delete(builderLength - 1, builderLength);
      /*builderLength--;*/
    }
    return builder;
  }

  private static class SubtitleAccumulator {
    SpannableStringBuilder builder = new SpannableStringBuilder();
    Bitmap backgroundImage = null;

    public void append(CharSequence text) {
      builder.append(text);
    }

    public void append(char c) {
      builder.append(c);
    }

    public int length() {
      return builder.length();
    }
  }

}<|MERGE_RESOLUTION|>--- conflicted
+++ resolved
@@ -173,51 +173,34 @@
   }
 
   public List<Cue> getCues(long timeUs, Map<String, TtmlStyle> globalStyles,
-<<<<<<< HEAD
-      Map<String, TtmlRegion> regionMap) {
-    TreeMap<String, SpannableStringBuilder> regionOutputs = new TreeMap<>();
-    traverseForText(timeUs, false, regionId, regionOutputs);
-    traverseForStyle(timeUs, globalStyles, regionOutputs);
-=======
-                           Map<String, TtmlRegion> regionMap, TtmlMetadata metadata) {
+      Map<String, TtmlRegion> regionMap, TtmlMetadata metadata) {
     TreeMap<String, SubtitleAccumulator> regionOutputs = new TreeMap<>();
     traverseForText(timeUs, false, regionId, regionOutputs, metadata);
-    traverseForStyle(globalStyles, regionOutputs);
->>>>>>> e85c7c23
+    traverseForStyle(timeUs, globalStyles, regionOutputs);
     List<Cue> cues = new ArrayList<>();
     for (Entry<String, SubtitleAccumulator> entry : regionOutputs.entrySet()) {
       TtmlRegion region = regionMap.get(entry.getKey());
-<<<<<<< HEAD
+      final Bitmap backgroundImage = entry.getValue().backgroundImage;
       cues.add(
           new Cue(
-              cleanUpText(entry.getValue()),
+              cleanUpText(entry.getValue().builder),
               /* textAlignment= */ null,
-              region.line,
-              region.lineType,
-              region.lineAnchor,
-              region.position,
-              /* positionAnchor= */ Cue.TYPE_UNSET,
-              region.width,
-              region.textSizeType,
-              region.textSize));
-=======
-      final Bitmap backgroundImage = entry.getValue().backgroundImage;
-      cues.add(new Cue(cleanUpText(entry.getValue().builder), null, backgroundImage,
-              getLineYValue(region), getLineType(region), region.lineAnchor,
-              getLineXValue(region.x), Cue.TYPE_UNSET,
-              getLineXValue(region.width), 1.0f, false, Color.BLACK));
->>>>>>> e85c7c23
+              backgroundImage,
+              getLineYValue(region),                  //line
+              getLineType(region),                    //lineType
+              region.lineAnchor,                      //lineAnchor
+              getLineXValue(region.x),                //Position
+              /* positionAnchor= */ Cue.TYPE_UNSET,   //positionAnchor
+              region.textSizeType,                    //textSizeType
+              region.textSize,                        //textSize
+              getLineXValue(region.width),            //size
+             1.0f,
+              false,
+              Color.BLACK));
     }
     return cues;
   }
 
-<<<<<<< HEAD
-  private void traverseForText(
-      long timeUs,
-      boolean descendsPNode,
-      String inheritedRegion,
-      Map<String, SpannableStringBuilder> regionOutputs) {
-=======
   @SuppressLint("SwitchIntDef")
   private static float getLineYValue(final TtmlRegion region){
     final float value;
@@ -245,11 +228,14 @@
     return Cue.LINE_TYPE_FRACTION;
   }
 
-  private void traverseForText(long timeUs, boolean descendsPNode,
-                               String inheritedRegion, Map<String, SubtitleAccumulator> regionOutputs, TtmlMetadata metadata) {
->>>>>>> e85c7c23
+  private void traverseForText(long timeUs,
+                               boolean descendsPNode,
+                               String inheritedRegion,
+                               Map<String, SubtitleAccumulator> regionOutputs,
+                               TtmlMetadata metadata) {
     nodeStartsByRegion.clear();
     nodeEndsByRegion.clear();
+
     if (TAG_METADATA.equals(tag)) {
       // Ignore metadata tag.
       return;
@@ -262,16 +248,11 @@
     } else if (TAG_BR.equals(tag) && descendsPNode) {
       getRegionOutput(resolvedRegionId, regionOutputs).append('\n');
     } else if (isActive(timeUs)) {
-<<<<<<< HEAD
-      // This is a container node, which can contain zero or more children.
-      for (Entry<String, SpannableStringBuilder> entry : regionOutputs.entrySet()) {
-=======
       if (backgroundImageId != null)
         getRegionOutput(resolvedRegionId, regionOutputs).backgroundImage = metadata.getImage(backgroundImageId);
 
-      boolean isPNode = TAG_P.equals(tag);
+      // This is a container node, which can contain zero or more children.
       for (Entry<String, SubtitleAccumulator> entry : regionOutputs.entrySet()) {
->>>>>>> e85c7c23
         nodeStartsByRegion.put(entry.getKey(), entry.getValue().length());
       }
 
@@ -283,48 +264,34 @@
       if (isPNode) {
         TtmlRenderUtil.endParagraph(getRegionOutput(resolvedRegionId, regionOutputs).builder);
       }
-<<<<<<< HEAD
-
-      for (Entry<String, SpannableStringBuilder> entry : regionOutputs.entrySet()) {
-=======
+
       for (Entry<String, SubtitleAccumulator> entry : regionOutputs.entrySet()) {
->>>>>>> e85c7c23
         nodeEndsByRegion.put(entry.getKey(), entry.getValue().length());
       }
     }
   }
 
-<<<<<<< HEAD
-  private static SpannableStringBuilder getRegionOutput(
-      String resolvedRegionId, Map<String, SpannableStringBuilder> regionOutputs) {
-=======
   private static SubtitleAccumulator getRegionOutput(String resolvedRegionId,
-                                                     Map<String, SubtitleAccumulator> regionOutputs) {
->>>>>>> e85c7c23
+      Map<String, SubtitleAccumulator> regionOutputs) {
     if (!regionOutputs.containsKey(resolvedRegionId)) {
       regionOutputs.put(resolvedRegionId, new SubtitleAccumulator());
     }
     return regionOutputs.get(resolvedRegionId);
   }
 
-<<<<<<< HEAD
   private void traverseForStyle(
       long timeUs,
       Map<String, TtmlStyle> globalStyles,
-      Map<String, SpannableStringBuilder> regionOutputs) {
+      Map<String, SubtitleAccumulator> regionOutputs) {
     if (!isActive(timeUs)) {
       return;
     }
-=======
-  private void traverseForStyle(Map<String, TtmlStyle> globalStyles,
-                                Map<String, SubtitleAccumulator> regionOutputs) {
->>>>>>> e85c7c23
     for (Entry<String, Integer> entry : nodeEndsByRegion.entrySet()) {
       String regionId = entry.getKey();
       int start = nodeStartsByRegion.containsKey(regionId) ? nodeStartsByRegion.get(regionId) : 0;
       int end = entry.getValue();
       if (start != end) {
-        SpannableStringBuilder regionOutput = regionOutputs.get(regionId);
+        SubtitleAccumulator regionOutput = regionOutputs.get(regionId);
         applyStyleToOutput(globalStyles, regionOutput, start, end);
       }
     }
@@ -333,24 +300,14 @@
     }
   }
 
-<<<<<<< HEAD
   private void applyStyleToOutput(
       Map<String, TtmlStyle> globalStyles,
-      SpannableStringBuilder regionOutput,
+      SubtitleAccumulator regionOutput,
       int start,
       int end) {
     TtmlStyle resolvedStyle = TtmlRenderUtil.resolveStyle(style, styleIds, globalStyles);
     if (resolvedStyle != null) {
-      TtmlRenderUtil.applyStylesToSpan(regionOutput, start, end, resolvedStyle);
-=======
-  private void applyStyleToOutput(Map<String, TtmlStyle> globalStyles,
-                                  SubtitleAccumulator regionOutput, int start, int end) {
-    if (start != end) {
-      TtmlStyle resolvedStyle = TtmlRenderUtil.resolveStyle(style, styleIds, globalStyles);
-      if (resolvedStyle != null) {
-        TtmlRenderUtil.applyStylesToSpan(regionOutput.builder, start, end, resolvedStyle);
-      }
->>>>>>> e85c7c23
+      TtmlRenderUtil.applyStylesToSpan(regionOutput.builder, start, end, resolvedStyle);
     }
   }
 
