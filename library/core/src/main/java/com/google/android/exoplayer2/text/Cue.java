/*
 * Copyright (C) 2016 The Android Open Source Project
 *
 * Licensed under the Apache License, Version 2.0 (the "License");
 * you may not use this file except in compliance with the License.
 * You may obtain a copy of the License at
 *
 *      http://www.apache.org/licenses/LICENSE-2.0
 *
 * Unless required by applicable law or agreed to in writing, software
 * distributed under the License is distributed on an "AS IS" BASIS,
 * WITHOUT WARRANTIES OR CONDITIONS OF ANY KIND, either express or implied.
 * See the License for the specific language governing permissions and
 * limitations under the License.
 */
package com.google.android.exoplayer2.text;

import android.graphics.Bitmap;
import android.graphics.Color;
import android.support.annotation.IntDef;
import android.text.Layout.Alignment;
import java.lang.annotation.Retention;
import java.lang.annotation.RetentionPolicy;

/**
 * Contains information about a specific cue, including textual content and formatting data.
 */
public class Cue {

  /**
   * An unset position or width.
   */
  public static final float DIMEN_UNSET = Float.MIN_VALUE;

  /**
   * The type of anchor, which may be unset.
   */
  @Retention(RetentionPolicy.SOURCE)
  @IntDef({TYPE_UNSET, ANCHOR_TYPE_START, ANCHOR_TYPE_MIDDLE, ANCHOR_TYPE_END})
  public @interface AnchorType {}

  /**
   * An unset anchor or line type value.
   */
  public static final int TYPE_UNSET = Integer.MIN_VALUE;

  /**
   * Anchors the left (for horizontal positions) or top (for vertical positions) edge of the cue
   * box.
   */
  public static final int ANCHOR_TYPE_START = 0;

  /**
   * Anchors the middle of the cue box.
   */
  public static final int ANCHOR_TYPE_MIDDLE = 1;

  /**
   * Anchors the right (for horizontal positions) or bottom (for vertical positions) edge of the cue
   * box.
   */
  public static final int ANCHOR_TYPE_END = 2;

  /**
   * The type of line, which may be unset.
   */
  @Retention(RetentionPolicy.SOURCE)
  @IntDef({TYPE_UNSET, LINE_TYPE_FRACTION, LINE_TYPE_NUMBER})
  public @interface LineType {}

  /**
   * Value for {@link #lineType} when {@link #line} is a fractional position.
   */
  public static final int LINE_TYPE_FRACTION = 0;

  /**
   * Value for {@link #lineType} when {@link #line} is a line number.
   */
  public static final int LINE_TYPE_NUMBER = 1;

  /** The type of default text size for this cue, which may be unset. */
  @Retention(RetentionPolicy.SOURCE)
  @IntDef({
    TYPE_UNSET,
    TEXT_SIZE_TYPE_FRACTIONAL,
    TEXT_SIZE_TYPE_FRACTIONAL_IGNORE_PADDING,
    TEXT_SIZE_TYPE_ABSOLUTE
  })
  public @interface TextSizeType {}

  /** Text size is measured as a fraction of the viewport size minus the view padding. */
  public static final int TEXT_SIZE_TYPE_FRACTIONAL = 0;

  /** Text size is measured as a fraction of the viewport size, ignoring the view padding */
  public static final int TEXT_SIZE_TYPE_FRACTIONAL_IGNORE_PADDING = 1;

  /** Text size is measured in number of pixels. */
  public static final int TEXT_SIZE_TYPE_ABSOLUTE = 2;

  /**
   * The cue text, or null if this is an image cue. Note the {@link CharSequence} may be decorated
   * with styling spans.
   */
  public final CharSequence text;

  /**
   * The alignment of the cue text within the cue box, or null if the alignment is undefined.
   */
  public final Alignment textAlignment;

  /**
   * The cue image, or null if this is a text cue.
   */
  public final Bitmap bitmap;

  /**
   * The position of the {@link #lineAnchor} of the cue box within the viewport in the direction
   * orthogonal to the writing direction, or {@link #DIMEN_UNSET}. When set, the interpretation of
   * the value depends on the value of {@link #lineType}.
   * <p>
   * For horizontal text and {@link #lineType} equal to {@link #LINE_TYPE_FRACTION}, this is the
   * fractional vertical position relative to the top of the viewport.
   */
  public final float line;

  /**
   * The type of the {@link #line} value.
   *
   * <p>{@link #LINE_TYPE_FRACTION} indicates that {@link #line} is a fractional position within the
   * viewport.
   *
   * <p>{@link #LINE_TYPE_NUMBER} indicates that {@link #line} is a line number, where the size of
   * each line is taken to be the size of the first line of the cue. When {@link #line} is greater
   * than or equal to 0 lines count from the start of the viewport, with 0 indicating zero offset
   * from the start edge. When {@link #line} is negative lines count from the end of the viewport,
   * with -1 indicating zero offset from the end edge. For horizontal text the line spacing is the
   * height of the first line of the cue, and the start and end of the viewport are the top and
   * bottom respectively.
   *
   * <p>Note that it's particularly important to consider the effect of {@link #lineAnchor} when
   * using {@link #LINE_TYPE_NUMBER}. {@code (line == 0 && lineAnchor == ANCHOR_TYPE_START)}
   * positions a (potentially multi-line) cue at the very top of the viewport. {@code (line == -1 &&
   * lineAnchor == ANCHOR_TYPE_END)} positions a (potentially multi-line) cue at the very bottom of
   * the viewport. {@code (line == 0 && lineAnchor == ANCHOR_TYPE_END)} and {@code (line == -1 &&
   * lineAnchor == ANCHOR_TYPE_START)} position cues entirely outside of the viewport. {@code (line
   * == 1 && lineAnchor == ANCHOR_TYPE_END)} positions a cue so that only the last line is visible
   * at the top of the viewport. {@code (line == -2 && lineAnchor == ANCHOR_TYPE_START)} position a
   * cue so that only its first line is visible at the bottom of the viewport.
   */
  public final @LineType int lineType;

  /**
   * The cue box anchor positioned by {@link #line}. One of {@link #ANCHOR_TYPE_START}, {@link
   * #ANCHOR_TYPE_MIDDLE}, {@link #ANCHOR_TYPE_END} and {@link #TYPE_UNSET}.
   *
   * <p>For the normal case of horizontal text, {@link #ANCHOR_TYPE_START}, {@link
   * #ANCHOR_TYPE_MIDDLE} and {@link #ANCHOR_TYPE_END} correspond to the top, middle and bottom of
   * the cue box respectively.
   */
  public final @AnchorType int lineAnchor;

  /**
   * The fractional position of the {@link #positionAnchor} of the cue box within the viewport in
   * the direction orthogonal to {@link #line}, or {@link #DIMEN_UNSET}.
   * <p>
   * For horizontal text, this is the horizontal position relative to the left of the viewport. Note
   * that positioning is relative to the left of the viewport even in the case of right-to-left
   * text.
   */
  public final float position;

  /**
   * The cue box anchor positioned by {@link #position}. One of {@link #ANCHOR_TYPE_START}, {@link
   * #ANCHOR_TYPE_MIDDLE}, {@link #ANCHOR_TYPE_END} and {@link #TYPE_UNSET}.
   *
   * <p>For the normal case of horizontal text, {@link #ANCHOR_TYPE_START}, {@link
   * #ANCHOR_TYPE_MIDDLE} and {@link #ANCHOR_TYPE_END} correspond to the left, middle and right of
   * the cue box respectively.
   */
  public final @AnchorType int positionAnchor;

  /**
   * The size of the cue box in the writing direction specified as a fraction of the viewport size
   * in that direction, or {@link #DIMEN_UNSET}.
   */
  public final float size;

  /**
   * The bitmap height as a fraction of the of the viewport size, or {@link #DIMEN_UNSET} if the
   * bitmap should be displayed at its natural height given the bitmap dimensions and the specified
   * {@link #size}.
   */
  public final float bitmapHeight;

  /**
   * Specifies whether or not the {@link #windowColor} property is set.
   */
  public final boolean windowColorSet;

  /**
   * The fill color of the window.
   */
  public final int windowColor;

  /**
   * The default text size type for this cue's text, or {@link #TYPE_UNSET} if this cue has no
   * default text size.
   */
  public final @TextSizeType int textSizeType;

  /**
   * The default text size for this cue's text, or {@link #DIMEN_UNSET} if this cue has no default
   * text size.
   */
  public final float textSize;

  /**
   * Creates an image cue.
   *
   * @param bitmap See {@link #bitmap}.
   * @param horizontalPosition The position of the horizontal anchor within the viewport, expressed
   *     as a fraction of the viewport width.
   * @param horizontalPositionAnchor The horizontal anchor. One of {@link #ANCHOR_TYPE_START},
   *     {@link #ANCHOR_TYPE_MIDDLE}, {@link #ANCHOR_TYPE_END} and {@link #TYPE_UNSET}.
   * @param verticalPosition The position of the vertical anchor within the viewport, expressed as a
   *     fraction of the viewport height.
   * @param verticalPositionAnchor The vertical anchor. One of {@link #ANCHOR_TYPE_START}, {@link
   *     #ANCHOR_TYPE_MIDDLE}, {@link #ANCHOR_TYPE_END} and {@link #TYPE_UNSET}.
   * @param width The width of the cue as a fraction of the viewport width.
   * @param height The height of the cue as a fraction of the viewport height, or {@link
   *     #DIMEN_UNSET} if the bitmap should be displayed at its natural height for the specified
   *     {@code width}.
   */
  public Cue(
      Bitmap bitmap,
      float horizontalPosition,
      @AnchorType int horizontalPositionAnchor,
      float verticalPosition,
      @AnchorType int verticalPositionAnchor,
      float width,
      float height) {
    this(
        /* text= */ null,
        /* textAlignment= */ null,
        bitmap,
        verticalPosition,
        /* lineType= */ LINE_TYPE_FRACTION,
        verticalPositionAnchor,
        horizontalPosition,
        horizontalPositionAnchor,
        /* textSizeType= */ TYPE_UNSET,
        /* textSize= */ DIMEN_UNSET,
        width,
        height,
        /* windowColorSet= */ false,
        /* windowColor= */ Color.BLACK);
  }

  /**
   * Creates a text cue whose {@link #textAlignment} is null, whose type parameters are set to
   * {@link #TYPE_UNSET} and whose dimension parameters are set to {@link #DIMEN_UNSET}.
   *
   * @param text See {@link #text}.
   */
  public Cue(CharSequence text) {
    this(
        text,
        /* textAlignment= */ null,
        /* line= */ DIMEN_UNSET,
        /* lineType= */ TYPE_UNSET,
        /* lineAnchor= */ TYPE_UNSET,
        /* position= */ DIMEN_UNSET,
        /* positionAnchor= */ TYPE_UNSET,
        /* size= */ DIMEN_UNSET);
  }

  /**
   * Creates a text cue.
   *
   * @param text See {@link #text}.
   * @param textAlignment See {@link #textAlignment}.
   * @param line See {@link #line}.
   * @param lineType See {@link #lineType}.
   * @param lineAnchor See {@link #lineAnchor}.
   * @param position See {@link #position}.
   * @param positionAnchor See {@link #positionAnchor}.
   * @param size See {@link #size}.
   */
  public Cue(
      CharSequence text,
      Alignment textAlignment,
      float line,
      @LineType int lineType,
      @AnchorType int lineAnchor,
      float position,
      @AnchorType int positionAnchor,
      float size) {
    this(
        text,
        textAlignment,
        line,
        lineType,
        lineAnchor,
        position,
        positionAnchor,
        size,
        /* windowColorSet= */ false,
        /* windowColor= */ Color.BLACK);
  }

  /**
   * Creates a text cue.
   *
   * @param text See {@link #text}.
   * @param textAlignment See {@link #textAlignment}.
   * @param line See {@link #line}.
   * @param lineType See {@link #lineType}.
   * @param lineAnchor See {@link #lineAnchor}.
   * @param position See {@link #position}.
   * @param positionAnchor See {@link #positionAnchor}.
   * @param size See {@link #size}.
   * @param textSizeType See {@link #textSizeType}.
   * @param textSize See {@link #textSize}.
   */
  public Cue(
      CharSequence text,
      Alignment textAlignment,
      float line,
      @LineType int lineType,
      @AnchorType int lineAnchor,
      float position,
      @AnchorType int positionAnchor,
      float size,
      @TextSizeType int textSizeType,
      float textSize) {
    this(
        text,
        textAlignment,
        /* bitmap= */ null,
        line,
        lineType,
        lineAnchor,
        position,
        positionAnchor,
        textSizeType,
        textSize,
        size,
        /* bitmapHeight= */ DIMEN_UNSET,
        /* windowColorSet= */ false,
        /* windowColor= */ Color.BLACK);
  }

  /**
   * Creates a text cue.
   *
   * @param text See {@link #text}.
   * @param textAlignment See {@link #textAlignment}.
   * @param line See {@link #line}.
   * @param lineType See {@link #lineType}.
   * @param lineAnchor See {@link #lineAnchor}.
   * @param position See {@link #position}.
   * @param positionAnchor See {@link #positionAnchor}.
   * @param size See {@link #size}.
   * @param windowColorSet See {@link #windowColorSet}.
   * @param windowColor See {@link #windowColor}.
   */
  public Cue(
      CharSequence text,
      Alignment textAlignment,
      float line,
      @LineType int lineType,
      @AnchorType int lineAnchor,
      float position,
      @AnchorType int positionAnchor,
      float size,
      boolean windowColorSet,
      int windowColor) {
    this(
        text,
        textAlignment,
        /* bitmap= */ null,
        line,
        lineType,
        lineAnchor,
        position,
        positionAnchor,
        /* textSizeType= */ TYPE_UNSET,
        /* textSize= */ DIMEN_UNSET,
        size,
        /* bitmapHeight= */ DIMEN_UNSET,
        windowColorSet,
        windowColor);
  }

<<<<<<< HEAD
  private Cue(
      CharSequence text,
      Alignment textAlignment,
      Bitmap bitmap,
      float line,
      @LineType int lineType,
      @AnchorType int lineAnchor,
      float position,
      @AnchorType int positionAnchor,
      @TextSizeType int textSizeType,
      float textSize,
      float size,
      float bitmapHeight,
      boolean windowColorSet,
=======
  public Cue(CharSequence text, Alignment textAlignment, Bitmap bitmap, float line,
      @LineType int lineType, @AnchorType int lineAnchor, float position,
      @AnchorType int positionAnchor, float size, float bitmapHeight, boolean windowColorSet,
>>>>>>> e85c7c23
      int windowColor) {
    this.text = text;
    this.textAlignment = textAlignment;
    this.bitmap = bitmap;
    this.line = line;
    this.lineType = lineType;
    this.lineAnchor = lineAnchor;
    this.position = position;
    this.positionAnchor = positionAnchor;
    this.size = size;
    this.bitmapHeight = bitmapHeight;
    this.windowColorSet = windowColorSet;
    this.windowColor = windowColor;
    this.textSizeType = textSizeType;
    this.textSize = textSize;
  }

}<|MERGE_RESOLUTION|>--- conflicted
+++ resolved
@@ -392,8 +392,7 @@
         windowColor);
   }
 
-<<<<<<< HEAD
-  private Cue(
+  public Cue(
       CharSequence text,
       Alignment textAlignment,
       Bitmap bitmap,
@@ -407,11 +406,6 @@
       float size,
       float bitmapHeight,
       boolean windowColorSet,
-=======
-  public Cue(CharSequence text, Alignment textAlignment, Bitmap bitmap, float line,
-      @LineType int lineType, @AnchorType int lineAnchor, float position,
-      @AnchorType int positionAnchor, float size, float bitmapHeight, boolean windowColorSet,
->>>>>>> e85c7c23
       int windowColor) {
     this.text = text;
     this.textAlignment = textAlignment;
