--- conflicted
+++ resolved
@@ -23,21 +23,12 @@
 /* package */ final class TtmlRegion {
 
   public final String id;
-<<<<<<< HEAD
-  public final float position;
-  public final float line;
-  public final @Cue.LineType int lineType;
-  public final @Cue.AnchorType int lineAnchor;
-  public final float width;
-  public final float height;
-=======
   public final TtmlLength x;
   public final TtmlLength y;
   @Cue.AnchorType
   public final int lineAnchor;
   public final TtmlLength width;
   public final TtmlLength height;
->>>>>>> 7272fc57
   public final @Cue.TextSizeType int textSizeType;
   public final float textSize;
 
@@ -47,36 +38,17 @@
         /* position= */ null,
         /* line= */ null,
         /* lineType= */ Cue.TYPE_UNSET,
-<<<<<<< HEAD
-        /* lineAnchor= */ Cue.TYPE_UNSET,
-        /* width= */ Cue.DIMEN_UNSET,
-        /* height= */ Cue.DIMEN_UNSET,
-=======
         /* lineAnchor= */ null,
         /* width= */ null,
->>>>>>> 7272fc57
         /* textSizeType= */ Cue.TYPE_UNSET,
         /* textSize= */ Cue.DIMEN_UNSET);
   }
 
-<<<<<<< HEAD
-  public TtmlRegion(
-      String id,
-      float position,
-      float line,
-      @Cue.LineType int lineType,
-      @Cue.AnchorType int lineAnchor,
-      float width,
-      float height,
-      int textSizeType,
-      float textSize) {
-=======
   public TtmlRegion(String id, TtmlLength x, TtmlLength y,
                     @Cue.AnchorType int lineAnchor,
                     TtmlLength width, TtmlLength height,
                     int textSizeType,
                     float textSize) {
->>>>>>> 7272fc57
     this.id = id;
     this.x = x;
     this.y = y;
