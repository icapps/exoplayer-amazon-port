/*
 * Copyright (C) 2016 The Android Open Source Project
 *
 * Licensed under the Apache License, Version 2.0 (the "License");
 * you may not use this file except in compliance with the License.
 * You may obtain a copy of the License at
 *
 *      http://www.apache.org/licenses/LICENSE-2.0
 *
 * Unless required by applicable law or agreed to in writing, software
 * distributed under the License is distributed on an "AS IS" BASIS,
 * WITHOUT WARRANTIES OR CONDITIONS OF ANY KIND, either express or implied.
 * See the License for the specific language governing permissions and
 * limitations under the License.
 */
package com.google.android.exoplayer2.audio;

import android.annotation.SuppressLint;
import android.annotation.TargetApi;
import android.content.ContentResolver;
import android.content.Context;
import android.content.Intent;
import android.content.IntentFilter;
import android.media.AudioFormat;
import android.media.AudioManager;
import android.support.annotation.Nullable;
import android.provider.Settings;

import com.google.android.exoplayer2.util.Util;

import java.util.Arrays;

/** Represents the set of audio formats that a device is capable of playing. */
@TargetApi(21)
public final class AudioCapabilities {

  /**
   * The minimum audio capabilities supported by all devices.
   */
  public static final AudioCapabilities DEFAULT_AUDIO_CAPABILITIES =
      new AudioCapabilities(new int[] {AudioFormat.ENCODING_PCM_16BIT}, 2);

  // AMZN_CHANGE_BEGIN
<<<<<<< HEAD
   /** For Optical output, we read this global setting to detect if dolby output is enabled by
     * the user. If not, we fallback on the HDMI audio intent.
     */
  public static final String EXTERNAL_SURROUND_SOUND_ENABLED = "external_surround_sound_enabled";
=======
   /** For Optical output, we read this global setting to detect if dolby
     * output is enabled. If USE_EXTERNAL_SURROUND_SOUND_FLAG is not set, then
     * we fallback on the HDMI audio intent.
     */
  public static final String EXTERNAL_SURROUND_SOUND_ENABLED = "external_surround_sound_enabled";
 public static final String USE_EXTERNAL_SURROUND_SOUND_FLAG = "use_external_surround_sound_flag";
>>>>>>> 09f605d6
  public static final AudioCapabilities SURROUND_AUDIO_CAPABILITIES =
      new AudioCapabilities(new int[] {AudioFormat.ENCODING_PCM_16BIT,
          AudioFormat.ENCODING_AC3,
          AudioFormat.ENCODING_E_AC3 },
          6);// TODO: 6 or 8 ? Currently not used by Exo in taking decisions
  // AMZN_CHANGE_END
  /**
   * Returns the current audio capabilities for the device.
   *
   * @param context A context for obtaining the current audio capabilities.
   * @return The current audio capabilities for the device.
   */
  @SuppressWarnings("InlinedApi")
  public static AudioCapabilities getCapabilities(Context context) {
    return getCapabilities(context, // AMZN_CHANGE_ONELINE
        context.registerReceiver(null, new IntentFilter(AudioManager.ACTION_HDMI_AUDIO_PLUG)));
  }

  @SuppressLint("InlinedApi")
<<<<<<< HEAD
  /* package */ static AudioCapabilities getCapabilities(Context context, Intent intent) {
    // AMZN_CHANGE_BEGIN
    if (Util.SDK_INT >= 17 && isSurroundSoundEnabledV17(context.getContentResolver())) {
      return SURROUND_AUDIO_CAPABILITIES;
=======
  /* package */ static AudioCapabilities getCapabilities(Context context, @Nullable Intent intent) {
    // AMZN_CHANGE_BEGIN
    boolean useSurroundSoundFlag = false;
    boolean isSurroundSoundEnabled = false;

    // read global surround sound amazon specific settings
    if (Util.SDK_INT >= 17) {
        ContentResolver resolver = context.getContentResolver();
        useSurroundSoundFlag = useSurroundSoundFlagV17(resolver);
        isSurroundSoundEnabled = isSurroundSoundEnabledV17(resolver);
    }

    // use surround sound enabled flag if it is
    if (useSurroundSoundFlag) {
        return isSurroundSoundEnabled ? SURROUND_AUDIO_CAPABILITIES :
                DEFAULT_AUDIO_CAPABILITIES;
>>>>>>> 09f605d6
    }
    // AMZN_CHANGE_END
    if (intent == null || intent.getIntExtra(AudioManager.EXTRA_AUDIO_PLUG_STATE, 0) == 0) {
      return DEFAULT_AUDIO_CAPABILITIES;
    }
    return new AudioCapabilities(intent.getIntArrayExtra(AudioManager.EXTRA_ENCODINGS),
        intent.getIntExtra(AudioManager.EXTRA_MAX_CHANNEL_COUNT, 0));
  }

  // AMZN_CHANGE_BEGIN
  @TargetApi(17)
  public static boolean isSurroundSoundEnabledV17(ContentResolver resolver) {
    return Settings.Global.getInt(resolver, EXTERNAL_SURROUND_SOUND_ENABLED, 0) == 1;
  }
<<<<<<< HEAD
=======
  public static boolean useSurroundSoundFlagV17(ContentResolver
        resolver) {
    return Settings.Global.getInt(resolver, USE_EXTERNAL_SURROUND_SOUND_FLAG,
            0) == 1;
  }
>>>>>>> 09f605d6
  // AMZN_CHANGE_END
  private final int[] supportedEncodings;
  private final int maxChannelCount;

  /**
   * Constructs new audio capabilities based on a set of supported encodings and a maximum channel
   * count.
   *
   * <p>Applications should generally call {@link #getCapabilities(Context)} to obtain an instance
   * based on the capabilities advertised by the platform, rather than calling this constructor.
   *
   * @param supportedEncodings Supported audio encodings from {@link android.media.AudioFormat}'s
   *     {@code ENCODING_*} constants. Passing {@code null} indicates that no encodings are
   *     supported.
   * @param maxChannelCount The maximum number of audio channels that can be played simultaneously.
   */
  public AudioCapabilities(@Nullable int[] supportedEncodings, int maxChannelCount) {
    if (supportedEncodings != null) {
      this.supportedEncodings = Arrays.copyOf(supportedEncodings, supportedEncodings.length);
      Arrays.sort(this.supportedEncodings);
    } else {
      this.supportedEncodings = new int[0];
    }
    this.maxChannelCount = maxChannelCount;
  }

  /**
   * Returns whether this device supports playback of the specified audio {@code encoding}.
   *
   * @param encoding One of {@link android.media.AudioFormat}'s {@code ENCODING_*} constants.
   * @return Whether this device supports playback the specified audio {@code encoding}.
   */
  public boolean supportsEncoding(int encoding) {
    return Arrays.binarySearch(supportedEncodings, encoding) >= 0;
  }

  /**
   * Returns the maximum number of channels the device can play at the same time.
   */
  public int getMaxChannelCount() {
    return maxChannelCount;
  }

  @Override
  public boolean equals(@Nullable Object other) {
    if (this == other) {
      return true;
    }
    if (!(other instanceof AudioCapabilities)) {
      return false;
    }
    AudioCapabilities audioCapabilities = (AudioCapabilities) other;
    return Arrays.equals(supportedEncodings, audioCapabilities.supportedEncodings)
        && maxChannelCount == audioCapabilities.maxChannelCount;
  }

  @Override
  public int hashCode() {
    return maxChannelCount + 31 * Arrays.hashCode(supportedEncodings);
  }

  @Override
  public String toString() {
    return "AudioCapabilities[maxChannelCount=" + maxChannelCount
        + ", supportedEncodings=" + Arrays.toString(supportedEncodings) + "]";
  }

}<|MERGE_RESOLUTION|>--- conflicted
+++ resolved
@@ -41,19 +41,12 @@
       new AudioCapabilities(new int[] {AudioFormat.ENCODING_PCM_16BIT}, 2);
 
   // AMZN_CHANGE_BEGIN
-<<<<<<< HEAD
-   /** For Optical output, we read this global setting to detect if dolby output is enabled by
-     * the user. If not, we fallback on the HDMI audio intent.
-     */
-  public static final String EXTERNAL_SURROUND_SOUND_ENABLED = "external_surround_sound_enabled";
-=======
    /** For Optical output, we read this global setting to detect if dolby
      * output is enabled. If USE_EXTERNAL_SURROUND_SOUND_FLAG is not set, then
      * we fallback on the HDMI audio intent.
      */
   public static final String EXTERNAL_SURROUND_SOUND_ENABLED = "external_surround_sound_enabled";
  public static final String USE_EXTERNAL_SURROUND_SOUND_FLAG = "use_external_surround_sound_flag";
->>>>>>> 09f605d6
   public static final AudioCapabilities SURROUND_AUDIO_CAPABILITIES =
       new AudioCapabilities(new int[] {AudioFormat.ENCODING_PCM_16BIT,
           AudioFormat.ENCODING_AC3,
@@ -73,12 +66,6 @@
   }
 
   @SuppressLint("InlinedApi")
-<<<<<<< HEAD
-  /* package */ static AudioCapabilities getCapabilities(Context context, Intent intent) {
-    // AMZN_CHANGE_BEGIN
-    if (Util.SDK_INT >= 17 && isSurroundSoundEnabledV17(context.getContentResolver())) {
-      return SURROUND_AUDIO_CAPABILITIES;
-=======
   /* package */ static AudioCapabilities getCapabilities(Context context, @Nullable Intent intent) {
     // AMZN_CHANGE_BEGIN
     boolean useSurroundSoundFlag = false;
@@ -95,7 +82,6 @@
     if (useSurroundSoundFlag) {
         return isSurroundSoundEnabled ? SURROUND_AUDIO_CAPABILITIES :
                 DEFAULT_AUDIO_CAPABILITIES;
->>>>>>> 09f605d6
     }
     // AMZN_CHANGE_END
     if (intent == null || intent.getIntExtra(AudioManager.EXTRA_AUDIO_PLUG_STATE, 0) == 0) {
@@ -110,14 +96,11 @@
   public static boolean isSurroundSoundEnabledV17(ContentResolver resolver) {
     return Settings.Global.getInt(resolver, EXTERNAL_SURROUND_SOUND_ENABLED, 0) == 1;
   }
-<<<<<<< HEAD
-=======
   public static boolean useSurroundSoundFlagV17(ContentResolver
         resolver) {
     return Settings.Global.getInt(resolver, USE_EXTERNAL_SURROUND_SOUND_FLAG,
             0) == 1;
   }
->>>>>>> 09f605d6
   // AMZN_CHANGE_END
   private final int[] supportedEncodings;
   private final int maxChannelCount;
