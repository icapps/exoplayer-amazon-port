<<<<<<< HEAD
Amazon ExoPlayer Port - https://github.com/amzn/exoplayer-amazon-port
This repository is a port of the ExoPlayer project for Amazon devices.
See https://github.com/google/ExoPlayer for the original project.
See "README-ORIGINAL.md" for the original ExoPlayer README.

Also see https://developer.amazon.com/docs/fire-tv/media-players.html#exoplayer
=======
[ ![Download](https://api.bintray.com/packages/icapps/maven/exoplayer/images/download.svg) ](https://bintray.com/icapps/maven/exoplayer/_latestVersion)

iCapps port of the Amazon ExoPlayer Port - https://github.com/amzn/exoplayer-amazon-port
This repository is a port of the ExoPlayer project for Amazon devices, modified to support devices with PSSH V1 widevine issues.
Includes support for id segment matching for dynamic dash manifests
See https://github.com/amzn/exoplayer-amazon-port for the original project.
See "README-ORIGINAL.md" for the original ExoPlayer README.

Also see
https://developer.amazon.com/docs/fire-tv/media-players.html#exoplayer


Jcenter repo:
Applications can directly link to the pre-built libraries available in Jcenter repo

```
//Add the repository url to your gradle file
repositories {
    maven {
        url  "https://dl.bintray.com/icapps/maven" 
    }
}

// Add the required dependencies to your gradle file
compile 'com.icapps.android.exoplayer:exoplayer:X.Y.Z'
compile 'com.icapps.android.exoplayer:exoplayer-core:X.Y.Z'
compile 'com.icapps.android.exoplayer:exoplayer-hls:X.Y.Z'
compile 'com.icapps.android.exoplayer:exoplayer-dash:X.Y.Z'
compile 'com.icapps.android.exoplayer:exoplayer-smoothstreaming:X.Y.Z'
compile 'com.icapps.android.exoplayer:exoplayer-ui:X.Y.Z'
compile 'com.icapps.android.exoplayer:extension-gvr:X.Y.Z'
compile 'com.icapps.android.exoplayer:extension-ima:X.Y.Z'
compile 'com.icapps.android.exoplayer:extension-mediasession:X.Y.Z'
compile 'com.icapps.android.exoplayer:extension-okhttp:X.Y.Z'
compile 'com.icapps.android.exoplayer:extension-rtmp:X.Y.Z'

```
>>>>>>> 7272fc57
<|MERGE_RESOLUTION|>--- conflicted
+++ resolved
@@ -1,11 +1,3 @@
-<<<<<<< HEAD
-Amazon ExoPlayer Port - https://github.com/amzn/exoplayer-amazon-port
-This repository is a port of the ExoPlayer project for Amazon devices.
-See https://github.com/google/ExoPlayer for the original project.
-See "README-ORIGINAL.md" for the original ExoPlayer README.
-
-Also see https://developer.amazon.com/docs/fire-tv/media-players.html#exoplayer
-=======
 [ ![Download](https://api.bintray.com/packages/icapps/maven/exoplayer/images/download.svg) ](https://bintray.com/icapps/maven/exoplayer/_latestVersion)
 
 iCapps port of the Amazon ExoPlayer Port - https://github.com/amzn/exoplayer-amazon-port
@@ -25,7 +17,7 @@
 //Add the repository url to your gradle file
 repositories {
     maven {
-        url  "https://dl.bintray.com/icapps/maven" 
+        url  "https://dl.bintray.com/icapps/maven"
     }
 }
 
@@ -42,5 +34,4 @@
 compile 'com.icapps.android.exoplayer:extension-okhttp:X.Y.Z'
 compile 'com.icapps.android.exoplayer:extension-rtmp:X.Y.Z'
 
-```
->>>>>>> 7272fc57
+```